--- conflicted
+++ resolved
@@ -1,15 +1,9 @@
 """
 WSGI Entry Point for Production Deployment with Socket.IO Support
 """
-<<<<<<< HEAD
-# Fix gevent monkey patching warning by patching early
-import gevent.monkey
-gevent.monkey.patch_all()
-=======
 # Import gevent and patch BEFORE importing any other modules
 from gevent import monkey
 monkey.patch_all()
->>>>>>> 99535ccb
 
 from app import create_app
 from app.extensions import socketio
