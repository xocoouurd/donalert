--- conflicted
+++ resolved
@@ -16,10 +16,6 @@
 <body>
     <!-- Main alert container -->
     <div id="alertContainer"></div>
-<<<<<<< HEAD
-    
-=======
->>>>>>> 99535ccb
 
     <!-- Audio element for sound effects -->
     <audio id="alertSound" preload="auto"></audio>
@@ -104,35 +100,20 @@
                 rememberUpgrade: true
             });
             
-            // Room name for joining after connection
+            // Join user's room for personalized alerts
             const roomName = `user_${userId}`;
-<<<<<<< HEAD
-            console.log('🏠 Room prepared for joining:', roomName);
-=======
             socket.emit('join', {room: roomName});
->>>>>>> 99535ccb
             
             // Listen for donation alerts
             socket.on('donation_alert', function(data) {
-                console.log('💰 OVERLAY: Real donation alert received!', data);
                 queueAlert(data);
             });
             
-<<<<<<< HEAD
-            // Listen for global donation alerts (backup method)
-            socket.on('donation_alert_global', function(data) {
-                console.log('🌍 OVERLAY: Global donation alert received (backup)!', data);
-                // Only process if it's for this user
-                if (data.user_id == userId || data.streamer_user_id == userId) {
-                    queueAlert(data);
-                }
-=======
             // Listen for sound effect alerts
             socket.on('sound_effect_alert', function(data) {
                 
                 // Queue sound effect for playback
                 queueSoundEffect(data);
->>>>>>> 99535ccb
             });
             
             // Listen for test alerts
@@ -186,28 +167,14 @@
             
             // Listen for room join acknowledgments
             socket.on('room_joined', function(data) {
-<<<<<<< HEAD
-                console.log('🏠 OVERLAY: Successfully joined room:', JSON.stringify(data), data);
-=======
->>>>>>> 99535ccb
             });
             
             // Connection status logging
             socket.on('connect', function() {
                 
-<<<<<<< HEAD
-                // Small delay to ensure connection is fully ready
-                setTimeout(() => {
-                    // Re-join room after connection
-                    const roomName = `user_${userId}`;
-                    console.log('🏠 OVERLAY: Re-joining room after connection:', roomName);
-                    socket.emit('join', {room: roomName});
-                }, 100);
-=======
                 // Re-join room after connection
                 const roomName = `user_${userId}`;
                 socket.emit('join', {room: roomName});
->>>>>>> 99535ccb
                 
                 // Preload initial sound after connection
                 preloadSound(settings.sound_url);
@@ -260,8 +227,6 @@
             showAlert(alertData);
         }
         
-<<<<<<< HEAD
-=======
         // Sound effects queue management
         function queueSoundEffect(soundData) {
             
@@ -285,7 +250,6 @@
             
             playSoundEffect(soundData);
         }
->>>>>>> 99535ccb
         
         function playSoundEffect(soundData) {
             
