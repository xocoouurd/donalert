{% extends "base.html" %}
{% block title %}Донейт алерт - DonAlert{% endblock %}
{% block body_class %}dashboard-page{% endblock %}

{% block head %}
<link rel="stylesheet" href="{{ url_for('static', filename='css/donation-alert.css') }}">
<script src="https://cdn.socket.io/4.6.2/socket.io.min.js"></script>
{% endblock %}

{% block content %}
<div class="dashboard-wrapper">
    {% include 'components/sidebar.html' %}

    <div class="dashboard-content">
        <div class="glass-card p-4 mb-4">
            <div class="d-flex justify-content-between align-items-center mb-4">
                <h2 class="mb-0">Донейт алерт тохиргоо</h2>
                <div class="d-flex align-items-center gap-2">
                    <button type="button" class="btn btn-outline-primary btn-sm" onclick="testAlert()">
                        <i class="fas fa-play me-1"></i>Туршилт
                    </button>
                    <!-- Real money simulation button commented out for production -->
                    <!-- <button type="button" class="btn btn-outline-success btn-sm" onclick="realDonationTest()">
                        <i class="fas fa-coins me-1"></i>Бодит донейт
                    </button> -->
                    <button type="button" class="btn btn-outline-primary btn-sm" onclick="copyOverlayUrl(event)">
                        <i class="fas fa-copy me-1"></i>Overlay URL
                    </button>
                </div>
            </div>

            <!-- Alert Tabs (Advanced Tier Only) -->
            {% if current_user.get_current_subscription() and current_user.get_current_subscription().feature_tier and current_user.get_current_subscription().feature_tier.value == 'advanced' %}
            <div class="alert-tabs-container mb-4">
                <ul class="nav nav-tabs alert-tabs" id="alertTabs" role="tablist">
                    <li class="nav-item" role="presentation">
                        <button class="nav-link active" id="alert-1-tab" data-bs-toggle="tab" data-bs-target="#alert-1" 
                                type="button" role="tab" aria-controls="alert-1" aria-selected="true">
                            <i class="fas fa-bell me-1"></i>Алерт 1 (₮0+)
                        </button>
                    </li>
                    <li class="nav-item add-tab-item" role="presentation">
                        <button class="nav-link add-tab-btn" type="button" onclick="addNewAlertTab()">
                            <i class="fas fa-plus"></i>
                        </button>
                    </li>
                </ul>
            </div>

            <!-- Advanced Tier - Tabbed Content -->
            <div class="tab-content" id="alertTabContent">
                <!-- Tab 1 (Default Alert) -->
                <div class="tab-pane fade show active" id="alert-1" role="tabpanel" aria-labelledby="alert-1-tab">
                    <div class="row">
                        <!-- Settings Panel -->
                        <div class="col-xl-7 col-lg-7">
                            <form id="alertSettingsForm" onsubmit="return false;">
                                {% include 'components/alert_settings_form.html' %}
                                
                                <!-- Save Button -->
                                <div class="d-grid">
                                    <button type="submit" class="btn btn-primary">
                                        <i class="fas fa-save me-2"></i>Тохиргоо хадгалах
                                    </button>
                                </div>
                            </form>
                        </div>

                        <!-- Live Preview Panel -->
                        <div class="col-xl-5 col-lg-5">
                            <div class="glass-card p-3 sticky-top">
                                <h5 class="mb-3"><i class="fas fa-eye me-2"></i>Урьдчилан үзэх</h5>
                                
                                <div id="alertPreview" class="alert-preview-container">
                                    <div class="preview-background">
                                        <div id="previewAlert" class="donation-alert" style="display: none; opacity: 0; transition: opacity 0.3s ease;">
                                            <!-- Preview content will be generated here -->
                                        </div>
                                    </div>
                                </div>
                                
                                <!-- Browser Audio Policy Warning -->
                                <div class="alert alert-warning mt-3 py-2" style="font-size: 0.85rem;">
                                    <i class="fas fa-info-circle me-1"></i>
                                    <strong>Анхааруулга:</strong> Google Chrome зэрэг зарим хөтөч нь хуудастай эхлээд харилцах хэрэгтэй байдаг тул дуу автоматаар тоглохгүй байж болно. Энэ асуудал OBS дээр тохиолдохгүй.
                                </div>

                            </div>
                        </div>
                    </div>
                </div>
            </div>
            {% endif %}
            
            <!-- Basic Tier - Imitation Tabs -->
            {% if not (current_user.get_current_subscription() and current_user.get_current_subscription().feature_tier and current_user.get_current_subscription().feature_tier.value == 'advanced') %}
            <div class="alert-tabs-container mb-4">
                <ul class="nav nav-tabs alert-tabs">
                    <li class="nav-item" role="presentation">
                        <button class="nav-link active" type="button" disabled id="basicTierTab">
                            <i class="fas fa-bell me-1"></i>Алерт 1 (<span id="basicTabAmount">₮0</span>+)
                        </button>
                    </li>
                    <li class="nav-item add-tab-item" role="presentation">
                        <button class="nav-link add-tab-btn" type="button" 
                                data-bs-toggle="tooltip" 
                                data-bs-placement="top" 
                                data-bs-title="Дэвшилтэт хэрэглэгч болон түүнээс дээш түвшинтэй байх хэрэгтэй. Олон төрлийн алерт хэрэглэхийн тулд дэвшилтэт буюу премиум багцаас сонгон авна уу."
                                id="basicTierAddBtn">
                            <i class="fas fa-plus"></i>
                        </button>
                    </li>
                </ul>
            </div>
            
            <div class="row">
                <!-- Settings Panel -->
                <div class="col-xl-7 col-lg-7">
                    <form id="alertSettingsForm" onsubmit="return false;">
                        {% include 'components/alert_settings_form.html' %}
                        
                        <!-- Save Button -->
                        <div class="d-grid">
                            <button type="submit" class="btn btn-primary">
                                <i class="fas fa-save me-2"></i>Тохиргоо хадгалах
                            </button>
                        </div>
                    </form>
                </div>

                <!-- Live Preview Panel -->
                <div class="col-xl-5 col-lg-5">
                    <div class="glass-card p-3 sticky-top">
                        <h5 class="mb-3"><i class="fas fa-eye me-2"></i>Урьдчилан үзэх</h5>
                        
                        <div id="alertPreview" class="alert-preview-container">
                            <div class="preview-background">
                                <div id="previewAlert" class="donation-alert" style="display: none; opacity: 0; transition: opacity 0.3s ease;">
                                    <!-- Preview content will be generated here -->
                                </div>
                            </div>
                        </div>
                        
                        <!-- Browser Audio Policy Warning -->
                        <div class="alert alert-warning mt-3 py-2" style="font-size: 0.85rem;">
                            <i class="fas fa-info-circle me-1"></i>
                            <strong>Анхааруулга:</strong> Google Chrome зэрэг зарим хөтөч нь хуудастай эхлээд харилцах хэрэгтэй байдаг тул дуу автоматаар тоглохгүй байж болно. Энэ асуудал OBS дээр тохиолдохгүй.
                        </div>

                    </div>
                </div>
            </div>
            {% endif %}
        </div>
    </div>
</div>

<!-- Asset Selection Modal -->
<div class="modal fade" id="assetModal" tabindex="-1" aria-labelledby="assetModalLabel" aria-hidden="true">
    <div class="modal-dialog modal-xl modal-dialog-centered">
        <div class="modal-content border-0" style="background: rgba(255, 255, 255, 0.95); backdrop-filter: blur(10px); border-radius: 15px;">
            <div class="modal-header border-0">
                <h5 class="modal-title" id="assetModalLabel">Зураг сонгох</h5>
                <button type="button" class="btn-close" data-bs-dismiss="modal" aria-label="Close"></button>
            </div>
            <div class="modal-body">
                <div class="row">
                    <!-- Upload Section -->
                    <div class="col-12 mb-4">
                        <div class="glass-card p-3">
                            <h6 class="mb-3"><i class="fas fa-upload me-2"></i>Шинэ файл нэмэх</h6>
                            <div class="upload-area" onclick="triggerFileUpload()" id="uploadArea">
                                <i class="fas fa-cloud-upload-alt fa-3x mb-3 text-primary"></i>
                                <p class="mb-2"><strong>Файл сонгох эсвэл энд чирж оруулах</strong></p>
                                <p class="text-muted small">Зөвшөөрөгдсөн файл: <span id="allowedTypes"></span></p>
                                <p class="text-muted small">Хамгийн их хэмжээ: <span id="maxSize"></span></p>
                            </div>
                            <input type="file" id="modalFileUpload" style="display: none;" onchange="uploadAssetFromModal(this.files[0])">
                        </div>
                    </div>
                    
                    <!-- Asset Gallery -->
                    <div class="col-12">
                        <div class="row" id="assetTabs">
                            <div class="col-6">
                                <button class="btn btn-outline-primary w-100 mb-3" id="userAssetsTab" onclick="switchAssetTab('user')" style="height: 48px; display: flex; align-items: center; justify-content: center;">
                                    <i class="fas fa-user me-2"></i>Миний файлууд (<span id="userAssetCount">0</span>)
                                </button>
                            </div>
                            <div class="col-6">
                                <button class="btn btn-outline-primary w-100 mb-3" id="defaultAssetsTab" onclick="switchAssetTab('default')" style="height: 48px; display: flex; align-items: center; justify-content: center;">
                                    <i class="fas fa-star me-2"></i>Үндсэн файлууд (<span id="defaultAssetCount">0</span>)
                                </button>
                            </div>
                        </div>
                        
                        <div class="asset-modal-gallery" id="modalAssetGallery">
                            <!-- Assets will be loaded here -->
                        </div>
                    </div>
                </div>
            </div>
            <div class="modal-footer border-0">
                <button type="button" class="btn btn-secondary" data-bs-dismiss="modal">Цуцлах</button>
                <button type="button" class="btn btn-primary" onclick="confirmAssetSelection()" id="confirmSelectBtn" disabled>Сонгох</button>
            </div>
        </div>
    </div>
</div>


<script>
// Current settings
let currentSettings = {{ settings.to_dict() | tojson }};

// Per-tab asset selections - stores selections for each tab
let tabAssetSelections = {
    1: { // Default tab
        selectedGif: null,
        selectedSound: null
    }
};

// Global fallback for basic tier
let selectedGif = null;
let selectedSound = null;

// Form State Manager - preserves unsaved changes when switching tabs
const formStateManager = {
    states: {}, // Store form data for each tab
    
    // Save current form state for a tab
    saveTabState: function(tabNumber) {
        const tabPane = document.getElementById(`alert-${tabNumber}`);
        if (!tabPane) return;
        
        const form = tabPane.querySelector('form');
        if (!form) return;
        
        // Collect all form data
        const formData = new FormData(form);
        const data = Object.fromEntries(formData.entries());
        
        // Handle checkboxes explicitly (they won't appear in FormData if unchecked)
        const checkboxes = form.querySelectorAll('input[type="checkbox"]');
        checkboxes.forEach(checkbox => {
            data[checkbox.name] = checkbox.checked;
        });
        
        // Handle select elements explicitly to ensure correct values
        const ttsSpeedSelect = form.querySelector('[name="tts_speed"]');
        const ttsPitchSelect = form.querySelector('[name="tts_pitch"]');
        const ttsVoiceSelect = form.querySelector('[name="tts_voice"]');
        
        if (ttsSpeedSelect) {
            data.tts_speed = ttsSpeedSelect.value;
        }
        if (ttsPitchSelect) {
            data.tts_pitch = ttsPitchSelect.value;
        }
        if (ttsVoiceSelect) {
            data.tts_voice = ttsVoiceSelect.value;
        }
        
        // Store the state
        this.states[tabNumber] = data;
    },
    
    // Restore form state for a tab
    restoreTabState: function(tabNumber) {
        const savedState = this.states[tabNumber];
        if (!savedState) return false; // No saved state
        
        const tabPane = document.getElementById(`alert-${tabNumber}`);
        if (!tabPane) return false;
        
        const form = tabPane.querySelector('form');
        if (!form) return false;
        
        
        // Restore all form fields
        Object.keys(savedState).forEach(fieldName => {
            const field = form.querySelector(`[name="${fieldName}"]`);
            if (field) {
                if (field.type === 'checkbox') {
                    field.checked = savedState[fieldName];
                } else {
                    field.value = savedState[fieldName];
                }
                
                // Trigger change event to update any connected displays (like range sliders)
                field.dispatchEvent(new Event('input', { bubbles: true }));
                field.dispatchEvent(new Event('change', { bubbles: true }));
            }
        });
        
        return true; // State was restored
    },
    
    // Clear saved state for a tab (call when form is successfully saved)
    clearTabState: function(tabNumber) {
        delete this.states[tabNumber];
    },
    
    // Check if tab has unsaved changes
    hasUnsavedChanges: function(tabNumber) {
        return this.states.hasOwnProperty(tabNumber);
    }
};

// Alert tabs management
let alertTabCounter = 1;
let maxAlertTabs = 5; // Maximum number of alert tabs allowed
let currentActiveTab = 1; // Track which tab is currently active

// Asset data for modal
window.userGifs = {{ user_gifs | tojson }};
window.userSounds = {{ user_sounds | tojson }};
window.defaultGifs = {{ default_gifs | tojson }};
window.defaultSounds = {{ default_sounds | tojson }};

// alertTabCounter will be initialized from backend data when needed

// Helper function to format amount for tab labels
function formatAmount(amount) {
    return amount > 0 ? `₮${amount.toLocaleString()}+` : '₮0+';
}

document.addEventListener('DOMContentLoaded', function() {
    // Initialize asset selections
    initializeAssetSelections();
    
    // Initialize range displays
    updateRangeDisplay('imageSize', 'imageSizeDisplay', '%');
    updateRangeDisplay('soundVolume', 'soundVolumeDisplay', '%');
    
    // Note: Event listeners are now handled by setupFormEventListeners() to prevent duplicates
    
    {% if current_user.get_current_subscription() and current_user.get_current_subscription().feature_tier and current_user.get_current_subscription().feature_tier.value == 'advanced' %}
    // Add real-time minimum amount updates for tab labels with duplicate validation
    function setupMinimumAmountListeners() {
        const forms = document.querySelectorAll('form[id^="alertSettingsForm"]');
        forms.forEach(form => {
            const minimumAmountInput = form.querySelector('[name="minimum_amount"]');
            if (minimumAmountInput) {
                minimumAmountInput.addEventListener('input', function() {
                    // Get tab number from input's parent tab pane (more reliable than UI state)
                    const tabPane = this.closest('.tab-pane');
                    const tabNumber = tabPane ? parseInt(tabPane.id.replace('alert-', '')) : getCurrentActiveTabNumber();
                    const value = parseFloat(this.value) || 0;
                    
                    // Check for duplicate amounts and validate
                    validateMinimumAmount(tabNumber, value, this);
                    
                    // Update tab label
                    updateTabLabel(tabNumber, value);
                });
            }
        });
    }
    
    // Validate minimum amount for duplicates and provide suggestions
    function validateMinimumAmount(currentTabNumber, amount, inputElement) {
        // Get all other tab amounts
        const otherAmounts = [];
        const allTabs = document.querySelectorAll('[id^="alert-"][id$="-tab"]');
        
        allTabs.forEach(tab => {
            const tabId = tab.id.replace('-tab', '');
            const tabNumber = parseInt(tabId.replace('alert-', ''));
            
            if (tabNumber !== currentTabNumber) {
                const tabPane = document.getElementById(tabId);
                if (tabPane) {
                    const amountInput = tabPane.querySelector('[name="minimum_amount"]');
                    if (amountInput && amountInput.value) {
                        const tabAmount = parseFloat(amountInput.value) || 0;
                        otherAmounts.push({ tab: tabNumber, amount: tabAmount });
                    }
                }
            }
        });
        
        // Check for duplicates
        const isDuplicate = otherAmounts.some(other => other.amount === amount);
        
        // Get or create validation message element
        let validationMsg = inputElement.parentNode.querySelector('.amount-validation');
        if (!validationMsg) {
            validationMsg = document.createElement('div');
            validationMsg.className = 'amount-validation mt-1';
            inputElement.parentNode.appendChild(validationMsg);
        }
        
        if (isDuplicate) {
            const duplicateTab = otherAmounts.find(other => other.amount === amount);
            const suggestedAmount = findNextAvailableAmount(amount, otherAmounts);
            
            validationMsg.innerHTML = `
                <small class="text-warning">
                    <i class="fas fa-exclamation-triangle me-1"></i>
                    ₮${amount.toLocaleString()} дүнг Алерт ${duplicateTab.tab}-д ашигласан байна. 
                    Санал болгох: ₮${suggestedAmount.toLocaleString()}
                    <button type="button" class="btn btn-sm btn-outline-primary ms-2" onclick="applySuggestedAmount(${currentTabNumber}, ${suggestedAmount})">
                        Ашиглах
                    </button>
                </small>
            `;
            inputElement.classList.add('border-warning');
        } else {
            validationMsg.innerHTML = '';
            inputElement.classList.remove('border-warning');
        }
    }
    
    // Find the next available amount suggestion
    function findNextAvailableAmount(baseAmount, existingAmounts) {
        const usedAmounts = existingAmounts.map(a => a.amount).sort((a, b) => a - b);
        
        // If baseAmount is 0, suggest increments of 500
        if (baseAmount === 0) {
            let suggestion = 500;
            while (usedAmounts.includes(suggestion)) {
                suggestion += 500;
            }
            return suggestion;
        }
        
        // For other amounts, try increments
        let suggestion = baseAmount;
        const increment = baseAmount >= 1000 ? 500 : 100;
        
        do {
            suggestion += increment;
        } while (usedAmounts.includes(suggestion));
        
        return suggestion;
    }
    
    // Apply suggested amount
    function applySuggestedAmount(tabNumber, amount) {
        const tabPane = document.getElementById(`alert-${tabNumber}`);
        if (tabPane) {
            const amountInput = tabPane.querySelector('[name="minimum_amount"]');
            if (amountInput) {
                amountInput.value = amount;
                amountInput.dispatchEvent(new Event('input'));
            }
        }
    }
    
    // Initial setup for existing forms
    setupMinimumAmountListeners();
    {% endif %}
    
    // Initial preview
    updatePreview();
    
    {% if current_user.get_current_subscription() and current_user.get_current_subscription().feature_tier and current_user.get_current_subscription().feature_tier.value == 'advanced' %}
    // Initialize tab 1 with current settings
    if (currentSettings) {
        // Update tab label
        if (currentSettings.minimum_amount !== undefined) {
            updateTabLabel(1, currentSettings.minimum_amount);
        }
        
        // Load tab 1 assets from initial settings - ensure to pass the complete config
        populateTabForm(1, currentSettings);
    }
    
    // Initialize configurations from backend data
    {% if alert_configurations %}
    const configs = {{ alert_configurations | tojson }};
    
    // Create tabs and load configurations for all saved tabs
    configs.forEach(config => {
        if (config.tab_number === 1) {
            // Tab 1 already exists, just populate it
            populateTabForm(1, config);
            
            // Mark tab 1 as saved since it has database configuration
            const tab1Pane = document.getElementById('alert-1');
            if (tab1Pane) {
                tab1Pane.dataset.saved = 'true';
            }
        } else {
            // Create tabs 2, 3, 4, etc. from saved configurations
            createTabFromConfig(config);
        }
    });
    {% endif %}
    
    // Add event listeners for tab switching to load configurations
    document.addEventListener('shown.bs.tab', function(event) {
        const tabId = event.target.getAttribute('data-bs-target');
        if (tabId && tabId.startsWith('#alert-')) {
            const tabNumber = parseInt(tabId.replace('#alert-', ''));
            loadTabConfiguration(tabNumber);
        }
    });
    {% endif %}
});

// Function to save all tabs with auto-incremented amounts
// Save all tabs that have unsaved changes in the form state manager
function saveAllTabsWithChanges(submitButton = null) {
    {% if current_user.get_current_subscription() and current_user.get_current_subscription().feature_tier and current_user.get_current_subscription().feature_tier.value == 'advanced' %}
    const unsavedTabNumbers = Object.keys(formStateManager.states).map(Number);
    
    if (unsavedTabNumbers.length === 0) {
        alert('Хадгалах өөрчлөлт олдсонгүй.');
        return;
    }
    
    
    let savedCount = 0;
    let totalTabs = unsavedTabNumbers.length;
    
    // Save each tab with unsaved changes
    unsavedTabNumbers.forEach(tabNumber => {
        const tabPane = document.getElementById(`alert-${tabNumber}`);
        if (!tabPane) return;
        
        const form = tabPane.querySelector('form');
        if (!form) return;
        
        // Use the saved state directly instead of restoring to form first
        const savedState = formStateManager.states[tabNumber];
        if (!savedState) {
            return;
        }
        
        // Start with the saved state and supplement with current form data
        const data = { ...savedState };
        
        // Also collect current form data for any fields not in saved state
        const formData = new FormData(form);
        const currentFormData = Object.fromEntries(formData.entries());
        
        // Merge current form data, but prioritize saved state for TTS fields
        Object.keys(currentFormData).forEach(key => {
            if (!data.hasOwnProperty(key)) {
                data[key] = currentFormData[key];
            }
        });
        
        // Handle checkboxes explicitly
        const ttsEnabledCheckbox = form.querySelector('#ttsEnabled, [id^="ttsEnabled"]');
        if (ttsEnabledCheckbox) {
            data.tts_enabled = ttsEnabledCheckbox.checked;
        }
        
        // Convert seconds to milliseconds for backend
        if (data.visible_time) {
            data.visible_time = Math.round(parseFloat(data.visible_time) * 1000);
        }
        if (data.animation_speed) {
            data.animation_speed = Math.round(parseFloat(data.animation_speed) * 1000);
        }
        
        // Convert TTS values to numbers with proper validation
        data.tts_speed = data.tts_speed && data.tts_speed !== '' ? parseFloat(data.tts_speed) : 1.0;
        data.tts_pitch = data.tts_pitch && data.tts_pitch !== '' ? parseFloat(data.tts_pitch) : 1.0;
        
        // Ensure they are valid numbers
        if (isNaN(data.tts_speed)) data.tts_speed = 1.0;
        if (isNaN(data.tts_pitch)) data.tts_pitch = 1.0;
        
        // Get tab-specific assets
        const tabAssets = tabAssetSelections[tabNumber] || { selectedGif: null, selectedSound: null };
        
        if (tabAssets.selectedGif) {
            if (tabAssets.selectedGif.is_default) {
                data.default_gif_name = tabAssets.selectedGif.filename;
                data.selected_gif_id = null;
            } else {
                data.selected_gif_id = tabAssets.selectedGif.id;
                data.default_gif_name = null;
            }
        }
        
        if (tabAssets.selectedSound) {
            if (tabAssets.selectedSound.is_default) {
                data.default_sound_name = tabAssets.selectedSound.filename;
                data.selected_sound_id = null;
            } else {
                data.selected_sound_id = tabAssets.selectedSound.id;
                data.default_sound_name = null;
            }
        }
        
        
        // Debug: Check the actual select element values
        const speedSelect = form.querySelector('[name="tts_speed"]');
        const pitchSelect = form.querySelector('[name="tts_pitch"]');
        const voiceSelect = form.querySelector('[name="tts_voice"]');
        
        // Check if the select elements are actually in the FormData
        const formDataEntries = [...formData.entries()];
        const hasSpeed = formDataEntries.some(([name]) => name === 'tts_speed');
        const hasPitch = formDataEntries.some(([name]) => name === 'tts_pitch');
        
        // Debug: Check which options are selected in the HTML
        if (speedSelect) {
            const selectedSpeedOption = speedSelect.querySelector('option:checked') || speedSelect.querySelector('option[selected]');
        }
        if (pitchSelect) {
            const selectedPitchOption = pitchSelect.querySelector('option:checked') || pitchSelect.querySelector('option[selected]');
        }
        
        // Save this tab
        const endpoint = `/donation-alert/configurations/${tabNumber}`;
        fetch(endpoint, {
            method: 'POST',
            headers: {
                'Content-Type': 'application/json',
            },
            body: JSON.stringify(data)
        })
        .then(response => response.json())
        .then(responseData => {
            if (responseData.success) {
                savedCount++;
                
                // Update tab label with new minimum amount
                const minimumAmount = parseFloat(data.minimum_amount) || 0;
                updateTabLabel(tabNumber, minimumAmount);
                
                // Mark tab as saved to database
                tabPane.dataset.saved = 'true';
                
                // Clear saved state for this tab
                formStateManager.clearTabState(tabNumber);
                
                
                // Show success message when all tabs are saved
                if (savedCount === totalTabs) {
                    
                    // Update button state if provided
                    if (submitButton) {
                        const originalText = submitButton.innerHTML;
                        submitButton.innerHTML = '<i class="fas fa-check me-2"></i>Хадгалагдлаа!';
                        submitButton.classList.add('btn-success');
                        submitButton.classList.remove('btn-primary');
                        
                        setTimeout(() => {
                            submitButton.innerHTML = originalText;
                            submitButton.classList.remove('btn-success');
                            submitButton.classList.add('btn-primary');
                        }, 2000);
                    }
                }
            } else {
                alert(`Алерт ${tabNumber} хадгалахад алдаа гарлаа: ` + responseData.error);
            }
        })
        .catch(error => {
            alert(`Алерт ${tabNumber} хадгалахад холболтын алдаа гарлаа: ` + error.message);
        });
    });
    {% endif %}
}

// Save a single tab (for basic users or when no unsaved changes exist)
function saveSingleTab(form) {
    // Get form data with better handling for tab-specific fields
    const formData = new FormData(form);
    const data = Object.fromEntries(formData.entries());
    
    // Debug log to see what data is being collected
    
    // Debug: Check the actual select element values
    const speedSelect = form.querySelector('[name="tts_speed"]');
    const pitchSelect = form.querySelector('[name="tts_pitch"]');
    const voiceSelect = form.querySelector('[name="tts_voice"]');
    
    // Check if the select elements are actually in the FormData
    const formDataEntries = [...formData.entries()];
    const hasSpeed = formDataEntries.some(([name]) => name === 'tts_speed');
    const hasPitch = formDataEntries.some(([name]) => name === 'tts_pitch');
    
    // Handle checkboxes explicitly (FormData doesn't include unchecked checkboxes)
    const ttsEnabledCheckbox = form.querySelector('#ttsEnabled, [id^="ttsEnabled"]');
    if (ttsEnabledCheckbox) {
        data.tts_enabled = ttsEnabledCheckbox.checked;
    }
    
    // Convert seconds to milliseconds for backend
    if (data.visible_time) {
        data.visible_time = Math.round(parseFloat(data.visible_time) * 1000);
    }
    if (data.animation_speed) {
        data.animation_speed = Math.round(parseFloat(data.animation_speed) * 1000);
    }
    
    // Convert TTS values to numbers with proper validation
    data.tts_speed = data.tts_speed && data.tts_speed !== '' ? parseFloat(data.tts_speed) : 1.0;
    data.tts_pitch = data.tts_pitch && data.tts_pitch !== '' ? parseFloat(data.tts_pitch) : 1.0;
    
    // Ensure they are valid numbers
    if (isNaN(data.tts_speed)) data.tts_speed = 1.0;
    if (isNaN(data.tts_pitch)) data.tts_pitch = 1.0;
    
    // Get current tab assets (either global or per-tab)
    const currentAssets = getCurrentTabAssets();
    
    if (currentAssets.selectedGif) {
        if (currentAssets.selectedGif.is_default) {
            data.default_gif_name = currentAssets.selectedGif.filename;
            data.selected_gif_id = null;
        } else {
            data.selected_gif_id = currentAssets.selectedGif.id;
            data.default_gif_name = null;
        }
    }
    
    if (currentAssets.selectedSound) {
        if (currentAssets.selectedSound.is_default) {
            data.default_sound_name = currentAssets.selectedSound.filename;
            data.selected_sound_id = null;
        } else {
            data.selected_sound_id = currentAssets.selectedSound.id;
            data.default_sound_name = null;
        }
    }
    
    // Determine API endpoint based on tier and tab
    {% if current_user.get_current_subscription() and current_user.get_current_subscription().feature_tier and current_user.get_current_subscription().feature_tier.value == 'advanced' %}
    // Get tab number from the form's parent tab pane (more reliable than UI state)
    const tabPane = form.closest('.tab-pane');
    const tabNumber = tabPane ? parseInt(tabPane.id.replace('alert-', '')) : getCurrentActiveTabNumber();
    const endpoint = `/donation-alert/configurations/${tabNumber}`;
    {% else %}
    const endpoint = '/donation-alert/settings';
    {% endif %}
    
    // Submit settings
    fetch(endpoint, {
        method: 'POST',
        headers: {
            'Content-Type': 'application/json',
        },
        body: JSON.stringify(data)
    })
    .then(response => response.json())
    .then(responseData => {
        if (responseData.success) {
            // Update tab label with new minimum amount for advanced tier
            {% if current_user.get_current_subscription() and current_user.get_current_subscription().feature_tier and current_user.get_current_subscription().feature_tier.value == 'advanced' %}
            // Use the same tab number we just saved to (from form context)
            const minimumAmount = parseFloat(data.minimum_amount) || 0;
            updateTabLabel(tabNumber, minimumAmount);
            
            // Mark tab as saved to database
            const tabPane = document.getElementById(`alert-${tabNumber}`);
            if (tabPane) {
                tabPane.dataset.saved = 'true';
            }
            
            // Clear saved state for this tab
            formStateManager.clearTabState(tabNumber);
            {% endif %}
            
            // Show success message
            const btn = form.querySelector('button[type="submit"]');
            const originalText = btn.innerHTML;
            btn.innerHTML = '<i class="fas fa-check me-2"></i>Хадгалагдлаа!';
            btn.classList.add('btn-success');
            btn.classList.remove('btn-primary');
            
            setTimeout(() => {
                btn.innerHTML = originalText;
                btn.classList.remove('btn-success');
                btn.classList.add('btn-primary');
            }, 2000);
        } else {
            // Check if it's a duplicate amount error with suggestion
            if (responseData.suggestion && responseData.suggestion_message) {
                const confirmed = confirm(
                    responseData.error + '\n\n' + 
                    responseData.suggestion_message + '\n\n' +
                    'Санал болгох дүнг ашиглах уу? Бусад хадгалагдаагүй алертүүд автоматаар дараалалтайгаар тохируулагдана.'
                );
                
                if (confirmed) {
                    // Save all unsaved tabs with auto-incremented amounts
                    saveAllUnsavedTabs();
                }
            } else {
                alert('Алдаа гарлаа: ' + (responseData.error || 'Тодорхойгүй алдаа'));
            }
        }
    })
    .catch(error => {
        alert('Холболтын алдаа гарлаа: ' + error.message);
    });
}

function saveAllUnsavedTabs() {
    {% if current_user.get_current_subscription() and current_user.get_current_subscription().feature_tier and current_user.get_current_subscription().feature_tier.value == 'advanced' %}
    // Find all tab panes - save ALL tabs regardless of saved status
    const allTabPanes = document.querySelectorAll('.tab-pane[id^="alert-"]');
    const tabsToSave = Array.from(allTabPanes);
    
    if (tabsToSave.length === 0) {
        return; // Nothing to save
    }
    
    
    // Start with a base amount and increment for each tab
    let currentAmount = 500; // Start at 500₮
    let savedCount = 0;
    
    // Save each tab sequentially
    tabsToSave.forEach((tabPane, index) => {
        const tabNumber = parseInt(tabPane.id.replace('alert-', ''));
        const form = tabPane.querySelector('form');
        
        if (form) {
            // Collect form data FIRST to preserve manual changes
            const formData = new FormData(form);
            const data = Object.fromEntries(formData.entries());
            
            // Only set auto-increment amount if no amount is set or if amount is 0
            const currentMinAmount = parseFloat(data.minimum_amount) || 0;
            if (currentMinAmount === 0) {
                data.minimum_amount = currentAmount;
                currentAmount += 500; // Increment by 500₮ for next tab
            } else {
                // Update currentAmount for next tab to avoid conflicts
                if (currentMinAmount >= currentAmount) {
                    currentAmount = currentMinAmount + 500;
                }
            }
            
            
            // Handle checkboxes explicitly
            const ttsEnabledCheckbox = form.querySelector('#ttsEnabled, [id^="ttsEnabled"]');
            if (ttsEnabledCheckbox) {
                data.tts_enabled = ttsEnabledCheckbox.checked;
            }
            
            // Convert seconds to milliseconds for backend
            if (data.visible_time) {
                data.visible_time = Math.round(parseFloat(data.visible_time) * 1000);
            }
            if (data.animation_speed) {
                data.animation_speed = Math.round(parseFloat(data.animation_speed) * 1000);
            }
            
            // Get current tab assets (this might not work correctly for all tabs)
            // TODO: Fix asset selection for batch save
            const currentAssets = { selectedGif: null, selectedSound: null };
            if (currentAssets.selectedGif) {
                if (currentAssets.selectedGif.is_default) {
                    data.default_gif_name = currentAssets.selectedGif.filename;
                    data.selected_gif_id = null;
                } else {
                    data.selected_gif_id = currentAssets.selectedGif.id;
                    data.default_gif_name = null;
                }
            }
            
            if (currentAssets.selectedSound) {
                if (currentAssets.selectedSound.is_default) {
                    data.default_sound_name = currentAssets.selectedSound.filename;
                    data.selected_sound_id = null;
                } else {
                    data.selected_sound_id = currentAssets.selectedSound.id;
                    data.default_sound_name = null;
                }
            }
            
            // Save this tab
            const endpoint = `/donation-alert/configurations/${tabNumber}`;
            fetch(endpoint, {
                method: 'POST',
                headers: {
                    'Content-Type': 'application/json',
                },
                body: JSON.stringify(data)
            })
            .then(response => response.json())
            .then(responseData => {
                if (responseData.success) {
                    savedCount++;
                    
                    // Update tab label with new minimum amount
                    const minimumAmount = parseFloat(data.minimum_amount) || 0;
                    updateTabLabel(tabNumber, minimumAmount);
                    
                    // Mark tab as saved to database
                    tabPane.dataset.saved = 'true';
                    
                    // Log success for last tab
                    if (savedCount === tabsToSave.length) {
                    }
                } else {
                    alert(`Алерт ${tabNumber} хадгалахад алдаа гарлаа: ${responseData.error}`);
                }
            })
            .catch(error => {
                alert(`Алерт ${tabNumber} хадгалахад холболтын алдаа гарлаа: ${error.message}`);
            });
        }
    });
    {% endif %}
}

// Helper functions for tab management
function getCurrentActiveTabNumber() {
    {% if current_user.get_current_subscription() and current_user.get_current_subscription().feature_tier and current_user.get_current_subscription().feature_tier.value == 'advanced' %}
    const activeTab = document.querySelector('.tab-pane.active');
    if (activeTab) {
        const tabId = activeTab.id;
        const tabNumber = parseInt(tabId.replace('alert-', ''));
        return tabNumber;
    }
    {% endif %}
    return 1; // Default for basic tier or fallback
}

function getCurrentTabAssets() {
    const tabNumber = getCurrentActiveTabNumber();
    
    {% if current_user.get_current_subscription() and current_user.get_current_subscription().feature_tier and current_user.get_current_subscription().feature_tier.value == 'advanced' %}
    if (!tabAssetSelections[tabNumber]) {
        tabAssetSelections[tabNumber] = { selectedGif: null, selectedSound: null };
    }
    return tabAssetSelections[tabNumber];
    {% else %}
    return { selectedGif: selectedGif, selectedSound: selectedSound };
    {% endif %}
}

function setCurrentTabAssets(gif, sound) {
    const tabNumber = getCurrentActiveTabNumber();
    
    {% if current_user.get_current_subscription() and current_user.get_current_subscription().feature_tier and current_user.get_current_subscription().feature_tier.value == 'advanced' %}
    if (!tabAssetSelections[tabNumber]) {
        tabAssetSelections[tabNumber] = { selectedGif: null, selectedSound: null };
    }
    if (gif !== undefined) tabAssetSelections[tabNumber].selectedGif = gif;
    if (sound !== undefined) tabAssetSelections[tabNumber].selectedSound = sound;
    {% else %}
    if (gif !== undefined) selectedGif = gif;
    if (sound !== undefined) selectedSound = sound;
    {% endif %}
}

// Load configuration for specific tab
function loadTabConfiguration(tabNumber) {
    {% if current_user.get_current_subscription() and current_user.get_current_subscription().feature_tier and current_user.get_current_subscription().feature_tier.value == 'advanced' %}
    if (tabNumber === 1) {
        // Tab 1 loads from the initial page data, no need to fetch
        return;
    }
    
    fetch(`/donation-alert/configurations/${tabNumber}`)
        .then(response => {
            if (response.ok) {
                return response.json();
            } else if (response.status === 404) {
                // Expected for new tabs - silently continue with defaults
                return { success: false };
            } else {
                throw new Error(`HTTP ${response.status}`);
            }
        })
        .then(data => {
            if (data.success && data.configuration) {
                populateTabForm(tabNumber, data.configuration);
            } else {
                // Tab will use default values from the form
            }
        })
        .catch(error => {
            // Only log unexpected errors (not 404s for new tabs)
        });
    {% endif %}
}

function populateTabForm(tabNumber, config) {
    const tabPane = document.getElementById(`alert-${tabNumber}`);
    if (!tabPane) return;
    
    // Check if there are unsaved changes for this tab - if so, don't overwrite
    if (formStateManager.hasUnsavedChanges(tabNumber)) {
        return;
    }
    
    
    // Populate form fields
    Object.keys(config).forEach(key => {
        const input = tabPane.querySelector(`[name="${key}"]`);
        if (input) {
            if (input.type === 'checkbox') {
                input.checked = config[key];
            } else if (input.type === 'range') {
                input.value = config[key];
                // Update range display
                const displayId = input.id.replace(/(_tab\d+)?$/, 'Display').replace('_tab', '');
                const display = tabPane.querySelector(`#${displayId}, [id$="${displayId}"]`);
                if (display) {
                    const unit = input.id.includes('Size') ? '%' : (input.id.includes('Volume') ? '%' : '');
                    display.textContent = config[key] + unit;
                }
            } else {
                // Convert milliseconds back to seconds for UI
                if (key === 'visible_time' || key === 'animation_speed') {
                    input.value = (config[key] / 1000).toFixed(1);
                } else {
                    input.value = config[key];
                }
                
                // For select elements, ensure the correct option is selected
                if (input.tagName === 'SELECT') {
                    // Special handling for TTS fields - convert numbers to proper string format
                    let valueToMatch = config[key];
                    if ((key === 'tts_speed' || key === 'tts_pitch') && typeof valueToMatch === 'number') {
                        // Convert 1 -> "1.0", 0.5 -> "0.5", etc.
                        valueToMatch = valueToMatch.toFixed(1);
                        if (valueToMatch.endsWith('.0')) {
                            // Keep it as "1.0" for exact matching
                        }
                    }
                    
                    const optionToSelect = input.querySelector(`option[value="${valueToMatch}"]`);
                    if (optionToSelect) {
                        // Clear any existing selection
                        Array.from(input.options).forEach(option => option.selected = false);
                        // Select the correct option
                        optionToSelect.selected = true;
                        input.value = valueToMatch; // Use the converted value, not the original
                        
                        // Debug TTS fields specifically
                        if (key === 'tts_speed' || key === 'tts_pitch' || key === 'tts_voice') {
                        }
                    } else if (key === 'tts_speed' || key === 'tts_pitch' || key === 'tts_voice') {
                    }
                }
            }
        }
    });
    
    // Load assets for this tab
    
    if (config.selected_gif_id || config.default_gif_name) {
        // Find and set the GIF asset
        let gifAsset = null;
        if (config.selected_gif_id) {
            gifAsset = window.userGifs.find(gif => gif.id === config.selected_gif_id);
        } else if (config.default_gif_name) {
            gifAsset = window.defaultGifs.find(gif => gif.filename === config.default_gif_name);
            if (gifAsset) gifAsset.is_default = true;
        }
        
        if (gifAsset) {
            if (!tabAssetSelections[tabNumber]) {
                tabAssetSelections[tabNumber] = { selectedGif: null, selectedSound: null };
            }
            tabAssetSelections[tabNumber].selectedGif = gifAsset;
        }
    }
    
    if (config.selected_sound_id || config.default_sound_name) {
        // Find and set the sound asset
        let soundAsset = null;
        if (config.selected_sound_id) {
            soundAsset = window.userSounds.find(sound => sound.id === config.selected_sound_id);
        } else if (config.default_sound_name) {
            soundAsset = window.defaultSounds.find(sound => sound.filename === config.default_sound_name);
            if (soundAsset) soundAsset.is_default = true;
        }
        
        if (soundAsset) {
            if (!tabAssetSelections[tabNumber]) {
                tabAssetSelections[tabNumber] = { selectedGif: null, selectedSound: null };
            }
            tabAssetSelections[tabNumber].selectedSound = soundAsset;
        }
    }
    
    // Update asset previews for this tab
    updateAssetPreviews(tabNumber);
    
    // Update tab label with minimum amount
    updateTabLabel(tabNumber, config.minimum_amount || 0);
    
    // Update preview
    updatePreview();
}

function updateAssetPreviews(tabNumber) {
    const tabPane = document.getElementById(`alert-${tabNumber}`);
    if (!tabPane) return;
    
    const assets = tabAssetSelections[tabNumber];
    if (!assets) return;
    
    // Update GIF preview
    const gifPreview = tabPane.querySelector('[id^="selectedGifPreview"]');
    const gifImage = tabPane.querySelector('[id^="selectedGifImage"]');
    const gifName = tabPane.querySelector('[id^="selectedGifName"]');
    
    if (assets.selectedGif && gifPreview && gifImage && gifName) {
        gifImage.src = assets.selectedGif.url;
        gifImage.style.display = 'block';
        gifName.textContent = assets.selectedGif.display_name || assets.selectedGif.filename;
    }
    
    // Update sound preview
    const soundPreview = tabPane.querySelector('[id^="selectedSoundPreview"]');
    const soundIcon = tabPane.querySelector('[id^="selectedSoundIcon"]');
    const soundName = tabPane.querySelector('[id^="selectedSoundName"]');
    const playBtn = tabPane.querySelector('[id^="playSoundBtn"]');
    
    if (assets.selectedSound && soundPreview && soundIcon && soundName && playBtn) {
        soundIcon.style.display = 'inline';
        soundName.textContent = assets.selectedSound.display_name || assets.selectedSound.filename;
        playBtn.style.display = 'inline-block';
    }
}

function updateTabLabel(tabNumber, minimumAmount) {
    const tabButton = document.getElementById(`alert-${tabNumber}-tab`);
    if (!tabButton) return;
    
    const formattedAmount = formatAmount(minimumAmount);
    const icon = tabButton.querySelector('i');
    const closeBtn = tabButton.querySelector('.btn-close');
    
    // Update the tab text while preserving the icon and close button
    const iconHTML = icon ? icon.outerHTML : '<i class="fas fa-bell me-1"></i>';
    const closeBtnHTML = closeBtn ? closeBtn.outerHTML : '';
    
    tabButton.innerHTML = `${iconHTML}Алерт ${tabNumber} (${formattedAmount})${closeBtnHTML}`;
}

// Tab Management Functions
function createTabFromConfig(config) {
    const tabNumber = config.tab_number;
    const tabId = 'alert-' + tabNumber;
    const minimumAmount = config.minimum_amount || 0;
    const formattedAmount = formatAmount(minimumAmount);
    
    // Update alertTabCounter to match highest tab number
    if (tabNumber > alertTabCounter) {
        alertTabCounter = tabNumber;
    }
    
    // Initialize asset selections for this tab
    tabAssetSelections[tabNumber] = {
        selectedGif: config.selected_gif_id ? {
            id: config.selected_gif_id,
            url: config.gif_url,
            is_default: false
        } : {
            filename: config.default_gif_name,
            url: config.gif_url,
            is_default: true
        },
        selectedSound: config.selected_sound_id ? {
            id: config.selected_sound_id,
            url: config.sound_url,
            is_default: false
        } : {
            filename: config.default_sound_name,
            url: config.sound_url,
            is_default: true
        }
    };
    
    // Create new tab button
    const tabsList = document.getElementById('alertTabs');
    const addTabItem = tabsList.querySelector('.add-tab-item');
    
    const newTabItem = document.createElement('li');
    newTabItem.className = 'nav-item';
    newTabItem.setAttribute('role', 'presentation');
    newTabItem.innerHTML = `
        <button class="nav-link" id="${tabId}-tab" data-bs-toggle="tab" data-bs-target="#${tabId}" 
                type="button" role="tab" aria-controls="${tabId}" aria-selected="false">
            <i class="fas fa-bell me-1"></i>Алерт ${tabNumber} (${formattedAmount})
            <button class="btn btn-sm btn-outline-danger ms-2 tab-close-btn" onclick="removeAlertTab('${tabId}', event)">
                <i class="fas fa-times"></i>
            </button>
        </button>
    `;
    
    // Insert before the add button
    tabsList.insertBefore(newTabItem, addTabItem);
    
    // Create new tab content
    const tabContent = document.getElementById('alertTabContent');
    const newTabPane = document.createElement('div');
    newTabPane.className = 'tab-pane fade';
    newTabPane.id = tabId;
    newTabPane.setAttribute('role', 'tabpanel');
    newTabPane.setAttribute('aria-labelledby', tabId + '-tab');
    
    // Clone the first tab's content structure
    const firstTab = document.getElementById('alert-1');
    newTabPane.innerHTML = firstTab.innerHTML;
    
    // Update form IDs to make them unique
    updateTabFormIds(newTabPane, tabNumber);
    
    // Mark as saved since this comes from database configuration
    newTabPane.dataset.saved = 'true';
    
    tabContent.appendChild(newTabPane);
    
    // Populate the tab with saved configuration
    populateTabForm(tabNumber, config);
    
}

function addNewAlertTab() {
    if (alertTabCounter >= maxAlertTabs) {
        alert('Хамгийн ихдээ ' + maxAlertTabs + ' алерт нэмж болно.');
        return;
    }
    
    alertTabCounter++;
    const tabId = 'alert-' + alertTabCounter;
    const tabLabel = 'Алерт ' + alertTabCounter;
    
    // Initialize asset selections for new tab
    tabAssetSelections[alertTabCounter] = {
        selectedGif: null,
        selectedSound: null
    };
    
    // Create new tab button
    const tabsList = document.getElementById('alertTabs');
    const addTabItem = tabsList.querySelector('.add-tab-item');
    
    const newTabItem = document.createElement('li');
    newTabItem.className = 'nav-item';
    newTabItem.setAttribute('role', 'presentation');
    newTabItem.innerHTML = `
        <button class="nav-link" id="${tabId}-tab" data-bs-toggle="tab" data-bs-target="#${tabId}" 
                type="button" role="tab" aria-controls="${tabId}" aria-selected="false">
            <i class="fas fa-bell me-1"></i>${tabLabel} (₮0+)
            <button type="button" class="btn-close btn-close-white ms-2" style="font-size: 10px;" onclick="removeAlertTab('${tabId}', event)"></button>
        </button>
    `;
    
    // Insert before the add button
    tabsList.insertBefore(newTabItem, addTabItem);
    
    // Create new tab content
    const tabContent = document.getElementById('alertTabContent');
    const newTabPane = document.createElement('div');
    newTabPane.className = 'tab-pane fade';
    newTabPane.id = tabId;
    newTabPane.setAttribute('role', 'tabpanel');
    newTabPane.setAttribute('aria-labelledby', tabId + '-tab');
    
    // Clone the first tab's content structure
    const firstTab = document.getElementById('alert-1');
    newTabPane.innerHTML = firstTab.innerHTML;
    
    // Update form IDs to make them unique
    updateTabFormIds(newTabPane, alertTabCounter);
    
    tabContent.appendChild(newTabPane);
    
    // Immediately ensure this new form has event listeners (defensive programming)
    const newForm = newTabPane.querySelector('form');
    if (newForm && !newForm.dataset.listenersAdded) {
        newForm.addEventListener('submit', function(e) {
            e.preventDefault();
        });
    }
    
    // Activate the new tab
    const newTab = new bootstrap.Tab(document.getElementById(tabId + '-tab'));
    newTab.show();
    
    // Update current active tab
    currentActiveTab = alertTabCounter;
    
    // Update the preview to show the new tab's default assets immediately
    setTimeout(() => {
        updatePreview();
    }, 100);
    
}

function removeAlertTab(tabId, event) {
    event.stopPropagation();
    
    if (tabId === 'alert-1') {
        alert('Үндсэн алерт устгах боломжгүй.');
        return;
    }
    
    if (confirm('Та энэ алертыг устгахыг хүсэж байна уу?')) {
        const tabNumber = parseInt(tabId.replace('alert-', ''));
        
        {% if current_user.get_current_subscription() and current_user.get_current_subscription().feature_tier and current_user.get_current_subscription().feature_tier.value == 'advanced' %}
        // Check if this tab exists in the database by checking if it was ever saved
        const tabPane = document.getElementById(tabId);
        const wasSavedToDatabase = tabPane && tabPane.dataset.saved === 'true';
        
        if (wasSavedToDatabase) {
            // Tab exists in database - call backend API to delete
            fetch(`/donation-alert/configurations/${tabNumber}`, {
                method: 'DELETE',
                headers: {
                    'Content-Type': 'application/json',
                }
            })
            .then(response => response.json())
            .then(data => {
                if (data.success) {
                    removeTabFromUI(tabId, tabNumber);
                } else {
                    alert('Алдаа гарлаа: ' + (data.error || 'Тодорхойгүй алдаа'));
                }
            })
            .catch(error => {
                alert('Холболтын алдаа гарлаа');
            });
        } else {
            // Tab only exists in UI - just remove from frontend
            removeTabFromUI(tabId, tabNumber);
        }
        {% endif %}
    }
}

function removeTabFromUI(tabId, tabNumber) {
    // Check if the tab being removed is currently active
    const tabButton = document.getElementById(tabId + '-tab');
    const isActiveTab = tabButton && tabButton.classList.contains('active');
    
    // Remove tab button
    if (tabButton) {
        tabButton.closest('.nav-item').remove();
    }
    
    // Remove tab content
    const tabPane = document.getElementById(tabId);
    if (tabPane) {
        tabPane.remove();
    }
    
    // Remove from asset selections
    if (typeof tabAssetSelections !== 'undefined') {
        delete tabAssetSelections[tabNumber];
    }
    
    // If the removed tab was active, activate the nearest tab to the left
    if (isActiveTab) {
        activateNearestTabToLeft(tabNumber);
    }
}

function activateNearestTabToLeft(deletedTabNumber) {
    // Get all remaining tab buttons in order
    const tabsList = document.getElementById('alertTabs');
    const remainingTabs = Array.from(tabsList.querySelectorAll('.nav-link:not(.add-tab-btn)'));
    
    // Extract tab numbers and sort them
    const availableTabNumbers = remainingTabs
        .map(button => {
            const targetId = button.getAttribute('data-bs-target');
            if (targetId && targetId.startsWith('#alert-')) {
                return parseInt(targetId.replace('#alert-', ''));
            }
            return null;
        })
        .filter(num => num !== null)
        .sort((a, b) => a - b);
    
    
    // Find the nearest tab to the left
    let targetTabNumber = null;
    
    // Look for the highest tab number that is less than the deleted tab number
    for (let i = availableTabNumbers.length - 1; i >= 0; i--) {
        if (availableTabNumbers[i] < deletedTabNumber) {
            targetTabNumber = availableTabNumbers[i];
            break;
        }
    }
    
    // If no tab to the left exists, select the first available tab
    if (targetTabNumber === null && availableTabNumbers.length > 0) {
        targetTabNumber = availableTabNumbers[0];
    }
    
    
    // Activate the target tab
    if (targetTabNumber !== null) {
        const targetTabButton = document.getElementById(`alert-${targetTabNumber}-tab`);
        if (targetTabButton) {
            const tab = new bootstrap.Tab(targetTabButton);
            tab.show();
        }
    }
}

function updateTabFormIds(tabElement, tabNumber) {
    // Update form and input IDs to make them unique for each tab
    const form = tabElement.querySelector('form');
    if (form) {
        form.id = 'alertSettingsForm' + tabNumber;
        
        // IMPORTANT: Clear the listenersAdded flag from the cloned form
        // so that new event listeners can be properly attached
        delete form.dataset.listenersAdded;
        
        // Ensure form has defensive onsubmit handler as backup
        form.setAttribute('onsubmit', 'return false;');
    }
    
    // Update all input IDs and their corresponding labels
    const inputs = tabElement.querySelectorAll('input, select, textarea');
    inputs.forEach(input => {
        if (input.id) {
            const newId = input.id + '_tab' + tabNumber;
            const oldId = input.id;
            input.id = newId;
            
            // Update corresponding label
            const label = tabElement.querySelector(`label[for="${oldId}"]`);
            if (label) {
                label.setAttribute('for', newId);
            }
        }
    });
    
    // Update preview container ID
    const previewAlert = tabElement.querySelector('#previewAlert');
    if (previewAlert) {
        previewAlert.id = 'previewAlert' + tabNumber;
    }
    
    // Update TTS usage display element IDs
    const ttsUsageDisplay = tabElement.querySelector('#ttsUsageDisplay');
    if (ttsUsageDisplay) {
        ttsUsageDisplay.id = 'ttsUsageDisplay_tab' + tabNumber;
    }
    
    // Update all TTS usage statistic element IDs
    const ttsStatElements = [
        'dailyUsage', 'dailyLimit', 'dailyChars', 'dailyCharLimit',
        'monthlyUsage', 'monthlyLimit', 'monthlyChars', 'monthlyCharLimit'
    ];
    
    ttsStatElements.forEach(elementId => {
        const element = tabElement.querySelector('#' + elementId);
        if (element) {
            element.id = elementId + '_tab' + tabNumber;
        }
    });
    
    // Note: Event listeners are handled by setupFormEventListeners() to prevent duplicates
}

function initializeAssetSelections() {
    // Initialize GIF selection and preview from current settings
    if (currentSettings.selected_gif_id) {
        // Set selectedGif from user asset
        selectedGif = {
            id: currentSettings.selected_gif_id,
            url: currentSettings.gif_url,
            is_default: false
        };
        
        // Update preview directly from settings
        const previewImg = document.getElementById('selectedGifImage');
        const previewName = document.getElementById('selectedGifName');
        previewImg.src = currentSettings.gif_url;
        previewImg.style.display = 'block';
        previewName.textContent = 'Сонгосон зураг'; // Selected image
        
    } else if (currentSettings.default_gif_name) {
        // Set selectedGif from default asset
        selectedGif = {
            filename: currentSettings.default_gif_name,
            url: currentSettings.gif_url,
            is_default: true
        };
        
        // Update preview directly from settings
        const previewImg = document.getElementById('selectedGifImage');
        const previewName = document.getElementById('selectedGifName');
        previewImg.src = currentSettings.gif_url;
        previewImg.style.display = 'block';
        previewName.textContent = currentSettings.default_gif_name;
    }
    
    // Initialize Sound selection and preview from current settings
    if (currentSettings.selected_sound_id) {
        // Set selectedSound from user asset
        selectedSound = {
            id: currentSettings.selected_sound_id,
            url: currentSettings.sound_url,
            is_default: false
        };
        
        // Update preview directly from settings
        const previewIcon = document.getElementById('selectedSoundIcon');
        const previewName = document.getElementById('selectedSoundName');
        const playBtn = document.getElementById('playSoundBtn');
        
        previewIcon.style.display = 'inline-block';
        previewName.textContent = 'Сонгосон дуу'; // Selected sound
        playBtn.style.display = 'inline-block';
        
    } else if (currentSettings.default_sound_name) {
        // Set selectedSound from default asset
        selectedSound = {
            filename: currentSettings.default_sound_name,
            url: currentSettings.sound_url,
            is_default: true
        };
        
        // Update preview directly from settings
        const previewIcon = document.getElementById('selectedSoundIcon');
        const previewName = document.getElementById('selectedSoundName');
        const playBtn = document.getElementById('playSoundBtn');
        
        previewIcon.style.display = 'inline-block';
        previewName.textContent = currentSettings.default_sound_name;
        playBtn.style.display = 'inline-block';
    }
    
    // Add click handlers for asset selection
    document.querySelectorAll('.asset-item:not(.asset-upload)').forEach(item => {
        item.addEventListener('click', function() {
            selectAsset(this);
        });
    });
}

function selectAsset(element) {
    const gallery = element.closest('.asset-gallery');
    const assetType = gallery.dataset.type;
    
    // Remove previous selection
    gallery.querySelectorAll('.asset-item').forEach(item => {
        item.classList.remove('selected');
    });
    
    // Add selection to clicked item
    element.classList.add('selected');
    
    // Update selection variables
    if (assetType === 'gif') {
        if (element.dataset.id) {
            selectedGif = {
                id: parseInt(element.dataset.id),
                url: element.dataset.url,
                is_default: false
            };
        } else {
            selectedGif = {
                filename: element.dataset.filename,
                url: element.dataset.url,
                is_default: true
            };
        }
    } else if (assetType === 'sound') {
        if (element.dataset.id) {
            selectedSound = {
                id: parseInt(element.dataset.id),
                url: element.dataset.url,
                is_default: false
            };
        } else {
            selectedSound = {
                filename: element.dataset.filename,
                url: element.dataset.url,
                is_default: true
            };
        }
    }
    
    updatePreview();
}

function updateRangeDisplay(rangeId, displayId, suffix) {
    const range = document.getElementById(rangeId);
    const display = document.getElementById(displayId);
    
    function update() {
        display.textContent = range.value + suffix;
    }
    
    range.addEventListener('input', update);
    update(); // Initial update
}

function setupRangeDisplaysForForm(form) {
    // Set up range displays for all range inputs in this form
    const ranges = [
        { inputName: 'image_size', displayId: 'imageSizeDisplay', suffix: '%' },
        { inputName: 'sound_volume', displayId: 'soundVolumeDisplay', suffix: '%' }
    ];
    
    ranges.forEach(({ inputName, displayId, suffix }) => {
        const rangeInput = form.querySelector(`[name="${inputName}"]`);
        const display = form.querySelector(`#${displayId}`);
        
        if (rangeInput && display) {
            // Remove any existing listener to prevent duplicates
            const newRangeInput = rangeInput.cloneNode(true);
            rangeInput.parentNode.replaceChild(newRangeInput, rangeInput);
            
            // Add the event listener
            function updateDisplay() {
                display.textContent = newRangeInput.value + suffix;
            }
            
            newRangeInput.addEventListener('input', updateDisplay);
            updateDisplay(); // Initial update
        }
    });
}

function updatePreview() {
    // Find the currently active form (either basic tier or active tab)
    let activeForm;
    
    {% if current_user.get_current_subscription() and current_user.get_current_subscription().feature_tier and current_user.get_current_subscription().feature_tier.value == 'advanced' %}
    // Advanced tier - find active tab form
    const activeTab = document.querySelector('.tab-pane.active');
    if (activeTab) {
        activeForm = activeTab.querySelector('form');
    }
    {% else %}
    // Basic tier - use the main form
    activeForm = document.getElementById('alertSettingsForm');
    {% endif %}
    
    if (!activeForm) {
        return;
    }
    
    const formData = new FormData(activeForm);
    
    // Sample donation data
    const sampleDonation = {
        name: 'Бат-Эрдэнэ',
        amount: 5000,
        message: 'Сайхан stream байна!'
    };
    
    // Get current form values
    const template = formData.get('text_template') || currentSettings.text_template || '{name}-ээс **[{amount}₮]** donation орж ирлээ!';
    const position = formData.get('image_position') || currentSettings.image_position;
    const imageSize = formData.get('image_size') || currentSettings.image_size;
    const transitionType = formData.get('transition_type') || currentSettings.transition_type;
    
    // Get current tab's assets
    const tabAssets = getCurrentTabAssets();
    
    {% if current_user.get_current_subscription() and current_user.get_current_subscription().feature_tier and current_user.get_current_subscription().feature_tier.value == 'advanced' %}
    // For advanced tier: use per-tab assets (null means use default)
    const currentGif = tabAssets.selectedGif;
    const currentSound = tabAssets.selectedSound;
    {% else %}
    // For basic tier: use global assets with fallback
    const currentGif = tabAssets.selectedGif || selectedGif;
    const currentSound = tabAssets.selectedSound || selectedSound;
    {% endif %}
    
    // Get all styling settings
    const previewSettings = {
        text_template: template,
        image_position: position,
        image_size: parseInt(imageSize) || currentSettings.image_size,
        transition_type: transitionType,
        {% if current_user.get_current_subscription() and current_user.get_current_subscription().feature_tier and current_user.get_current_subscription().feature_tier.value == 'advanced' %}
        gif_url: currentGif ? currentGif.url : '/static/assets/default/gifs/party.gif',
        {% else %}
        gif_url: currentGif ? currentGif.url : (currentSettings.gif_url || '/static/assets/default/gifs/party.gif'),
        {% endif %}
        
        // Donator settings
        donator_image_size: parseInt(formData.get('donator_image_size')) || currentSettings.donator_image_size,
        donator_name_size: parseInt(formData.get('donator_name_size')) || currentSettings.donator_name_size,
        donator_name_weight: formData.get('donator_name_weight') || currentSettings.donator_name_weight,
        donator_alignment: formData.get('donator_alignment') || currentSettings.donator_alignment,
        donator_color: formData.get('donator_color') || currentSettings.donator_color,
        
        // Template style settings
        template_size: parseInt(formData.get('template_size')) || currentSettings.template_size,
        template_weight: formData.get('template_weight') || currentSettings.template_weight,
        template_alignment: formData.get('template_alignment') || currentSettings.template_alignment,
        template_accent_color: formData.get('template_accent_color') || currentSettings.template_accent_color,
        template_base_color: formData.get('template_base_color') || currentSettings.template_base_color,
        
        // Message style settings
        message_size: parseInt(formData.get('message_size')) || currentSettings.message_size,
        message_weight: formData.get('message_weight') || currentSettings.message_weight,
        message_alignment: formData.get('message_alignment') || currentSettings.message_alignment,
        message_style: formData.get('message_style') || currentSettings.message_style,
        message_color: formData.get('message_color') || currentSettings.message_color
    };
    
    // Generate preview HTML
    generateAlertPreview(sampleDonation, previewSettings);
}

function generateAlertPreview(donation, settings) {
    // Find the correct preview container (either basic tier or active tab)
    let previewAlert;
    
    {% if current_user.get_current_subscription() and current_user.get_current_subscription().feature_tier and current_user.get_current_subscription().feature_tier.value == 'advanced' %}
    // Advanced tier - find active tab preview
    const activeTab = document.querySelector('.tab-pane.active');
    if (activeTab) {
        previewAlert = activeTab.querySelector('#previewAlert, [id^="previewAlert"]');
    }
    {% else %}
    // Basic tier - use the main preview
    previewAlert = document.getElementById('previewAlert');
    {% endif %}
    
    if (!previewAlert) {
        return;
    }
    
    // Process template variables first
    let processedText = settings.text_template
        .replace(/{name}/g, donation.name)
        .replace(/{amount}/g, donation.amount.toLocaleString());
    
    
    // Apply text formatting
    processedText = processedText
        .replace(/\*\*(.*?)\*\*/g, '<strong>$1</strong>')  // **text** -> bold
        .replace(/\*(.*?)\*/g, '<em>$1</em>')              // *text* -> italic
        .replace(/\[(.*?)\]/g, `<span style="color: ${settings.template_accent_color}">$1</span>`); // [text] -> accent color
    
    
    // Create HTML structure with full styling
    const alertHTML = `
        <!-- Donator Profile (if we have donator name) -->
        <div class="donator-profile mb-3" style="
            display: flex;
            align-items: center;
            gap: 15px;
            justify-content: ${settings.donator_alignment};
        ">
            <img src="/static/assets/default/avatar.png" alt="Donator" style="
                width: ${settings.donator_image_size}px;
                height: ${settings.donator_image_size}px;
                border-radius: 50%;
                border: 2px solid #6366f1;
                object-fit: cover;
            ">
            <div style="
                font-size: ${settings.donator_name_size}px;
                font-weight: ${settings.donator_name_weight};
                color: ${settings.donator_color};
            ">${donation.name}</div>
        </div>

        <!-- Main Alert Content -->
        <div class="d-flex align-items-center gap-3" style="
            flex-direction: ${settings.image_position === 'top' ? 'column' : 
                           settings.image_position === 'bottom' ? 'column-reverse' : 'row'};
            text-align: ${settings.template_alignment};
        ">
            ${settings.image_position === 'right' ? 
                `<div class="alert-content" style="
                    color: ${settings.template_base_color};
                    font-size: ${settings.template_size}px;
                    font-weight: ${settings.template_weight};
                    text-align: ${settings.template_alignment};
                ">${processedText}</div>` : ''}
            
            <div class="alert-image">
                <img src="${settings.gif_url}" alt="Donation GIF" style="
                    width: ${Math.round(120 * settings.image_size / 100)}px;
                    height: ${Math.round(120 * settings.image_size / 100)}px;
                    object-fit: cover;
                    border-radius: 8px;
                ">
            </div>
            
            ${settings.image_position !== 'right' ? 
                `<div class="alert-content" style="
                    color: ${settings.template_base_color};
                    font-size: ${settings.template_size}px;
                    font-weight: ${settings.template_weight};
                    text-align: ${settings.template_alignment};
                ">${processedText}</div>` : ''}
        </div>
        
        ${donation.message ? `<div class="alert-message mt-3" style="
            color: ${settings.message_color};
            font-size: ${settings.message_size}px;
            font-weight: ${settings.message_weight};
            text-align: ${settings.message_alignment};
            font-style: ${settings.message_style};
            opacity: 0.9;
            padding-top: 15px;
            border-top: 1px solid rgba(255, 255, 255, 0.2);
        ">"${donation.message}"</div>` : ''}
    `;
    
    previewAlert.innerHTML = alertHTML;
    previewAlert.className = 'donation-alert';
    previewAlert.style.display = 'block';
    previewAlert.style.opacity = '1';
}

// Test alert function - sends real WebSocket event to overlay
function testAlert() {
<<<<<<< HEAD
    console.log('=== TEST ALERT FUNCTION CALLED ===');
    console.log('Current userId:', userId);
    console.log('Socket exists:', !!socket);
    console.log('Socket connected:', socket && socket.connected);
    
    const testButton = document.querySelector('button[onclick="testAlert()"]');
    
    // Prevent multiple rapid test alerts
    if (testAlertTimeout) {
        console.log('❌ Test alert blocked - already in progress');
        return;
    }
    
    // Lock the button visually
    testButton.disabled = true;
    testButton.innerHTML = '<i class="fas fa-clock me-1"></i>Хүлээнэ үү...';
    testButton.classList.add('btn-secondary');
    testButton.classList.remove('btn-outline-primary');
    
    // Calculate cooldown based on current animation settings
    const cooldownForm = document.getElementById('alertSettingsForm');
    const cooldownFormData = new FormData(cooldownForm);
    // Convert seconds to milliseconds for timing calculations
    const visibleTime = Math.round(parseFloat(cooldownFormData.get('visible_time')) * 1000) || currentSettings.visible_time || 5000;
    const animationSpeed = Math.round(parseFloat(cooldownFormData.get('animation_speed')) * 1000) || currentSettings.animation_speed || 1000;
    
    // Total animation duration = entrance animation + visible time + exit animation + buffer
    const totalDuration = animationSpeed + visibleTime + animationSpeed + 500; // 500ms buffer
    
    testAlertTimeout = setTimeout(() => {
        testAlertTimeout = null;
        // Unlock the button
        testButton.disabled = false;
        testButton.innerHTML = '<i class="fas fa-play me-1"></i>Туршилт';
        testButton.classList.remove('btn-secondary');
        testButton.classList.add('btn-outline-primary');
    }, totalDuration);
    
    
    // Trigger test alert with animation and sound
    const form = document.getElementById('alertSettingsForm');
    const formData = new FormData(form);
    
    // Sample donation data
    const sampleDonation = {
        name: 'Тест хэрэглэгч',
        amount: 5000,
        message: 'Энэ бол туршилтын мессеж!'
    };
    
    // Get current form values
    const template = formData.get('text_template') || currentSettings.text_template;
    const position = formData.get('image_position') || currentSettings.image_position;
    const imageSize = formData.get('image_size') || currentSettings.image_size;
    const transitionType = formData.get('transition_type') || currentSettings.transition_type;
    
    // Get all styling settings for test
    const testSettings = {
        text_template: template,
        image_position: position,
        image_size: imageSize,
        transition_type: transitionType,
        gif_url: selectedGif ? selectedGif.url : currentSettings.gif_url,
        
        // Donator settings
        donator_image_size: formData.get('donator_image_size') || currentSettings.donator_image_size,
        donator_name_size: formData.get('donator_name_size') || currentSettings.donator_name_size,
        donator_name_weight: formData.get('donator_name_weight') || currentSettings.donator_name_weight,
        donator_alignment: formData.get('donator_alignment') || currentSettings.donator_alignment,
        donator_color: formData.get('donator_color') || currentSettings.donator_color,
        
        // Template style settings
        template_size: formData.get('template_size') || currentSettings.template_size,
        template_weight: formData.get('template_weight') || currentSettings.template_weight,
        template_alignment: formData.get('template_alignment') || currentSettings.template_alignment,
        template_accent_color: formData.get('template_accent_color') || currentSettings.template_accent_color,
        template_base_color: formData.get('template_base_color') || currentSettings.template_base_color,
        
        // Message style settings
        message_size: formData.get('message_size') || currentSettings.message_size,
        message_weight: formData.get('message_weight') || currentSettings.message_weight,
        message_alignment: formData.get('message_alignment') || currentSettings.message_alignment,
        message_style: formData.get('message_style') || currentSettings.message_style,
        message_color: formData.get('message_color') || currentSettings.message_color
    };

    // Don't update preview on test button - preview should stay as current settings
    
    // Send test alert to overlay via Socket.IO
    console.log('=== SENDING TEST ALERT ===');
    
    if (socket && socket.connected) {
        const testData = {
            user_id: userId,
            donator_name: sampleDonation.name,
            amount: sampleDonation.amount,
            message: sampleDonation.message,
            donator_avatar: '/static/assets/default/avatar.png'
        };
        console.log('✅ Socket connected, sending test alert data:', testData);
        console.log('Target room would be: user_' + userId);
        socket.emit('test_alert', testData);
        console.log('✅ Test alert emit completed');
    } else {
        console.log('❌ Socket not connected!');
        console.log('Socket state:', socket ? 'exists but not connected' : 'socket is null/undefined');
        if (socket) {
            console.log('Socket.connected:', socket.connected);
            console.log('Socket.id:', socket.id);
        }
    }
    
    // Don't play sound on settings page - only send to overlay
}

// Real donation simulation function - creates actual monetary donation
function realDonationTest() {
    console.log('=== REAL DONATION SIMULATION STARTED ===');
    
    const testButton = document.querySelector('button[onclick="realDonationTest()"]');
    
    // Disable button during processing
    testButton.disabled = true;
    testButton.innerHTML = '<i class="fas fa-clock me-1"></i>Үүсгэж байна...';
    testButton.classList.add('btn-secondary');
    testButton.classList.remove('btn-outline-success');
    
    // Call the admin simulation endpoint for a single real donation
    fetch('/admin/simulate-donations', {
        method: 'POST',
        headers: {
            'Content-Type': 'application/json',
        },
        body: JSON.stringify({
            count: 1,
            delay: 0
        })
    })
    .then(response => response.json())
    .then(data => {
        if (data.success) {
            console.log('✅ Real donation created successfully:', data.message);
            console.log('Payment ID:', data.payment_ids);
            
            // Re-enable button after processing
            setTimeout(() => {
                testButton.disabled = false;
                testButton.innerHTML = '<i class="fas fa-coins me-1"></i>Бодит донейт';
                testButton.classList.remove('btn-secondary');
                testButton.classList.add('btn-outline-success');
                console.log('✅ Real donation test completed');
            }, 2000); // 2 seconds
        } else {
            console.log('❌ Real donation simulation failed:', data.error);
            alert('Бодит донейт алдаатай: ' + data.error);
            
            // Re-enable button on error
            testButton.disabled = false;
            testButton.innerHTML = '<i class="fas fa-coins me-1"></i>Бодит донейт';
            testButton.classList.remove('btn-secondary');
            testButton.classList.add('btn-outline-success');
        }
    })
    .catch(error => {
        console.log('❌ Error calling real donation simulation:', error);
        alert('Бодит донейтын холболтод алдаа гарлаа');
        
        // Re-enable button on error
        testButton.disabled = false;
        testButton.innerHTML = '<i class="fas fa-coins me-1"></i>Бодит донейт';
        testButton.classList.remove('btn-secondary');
        testButton.classList.add('btn-outline-success');
    });
}




function generateTestAlert(donation, settings) {
    const previewAlert = document.getElementById('previewAlert');
    const donatorName = donation.name || 'Анонимус';
    const amount = donation.amount;
    const message = donation.message || '';
    const donatorAvatar = '/static/assets/default/avatar.png';
    
    // Process text template (exactly like overlay)
    let processedText = settings.text_template
        .replace(/{name}/g, donatorName)
        .replace(/{amount}/g, amount.toLocaleString());
    
    // Apply text formatting (exactly like overlay)
    processedText = processedText
        .replace(/\*\*(.*?)\*\*/g, '<strong>$1</strong>')
        .replace(/\*(.*?)\*/g, '<em>$1</em>')
        .replace(/\[(.*?)\]/g, `<span style="color: ${settings.template_accent_color}">$1</span>`);
    
    // Determine layout classes (exactly like overlay)
    const isVertical = settings.image_position === 'top' || settings.image_position === 'bottom';
    const isReverse = settings.image_position === 'right' || settings.image_position === 'bottom';
    
    let contentClass = 'alert-content';
    if (isVertical) {
        contentClass += isReverse ? ' vertical-reverse' : ' vertical';
    } else {
        contentClass += isReverse ? ' horizontal-reverse' : '';
    }
    
    // Create HTML structure (exactly like overlay)
    const alertHTML = `
        <div class="donation-alert">
            <div class="donator-profile" style="display: flex; align-items: center; gap: 15px; margin-bottom: 20px; justify-content: center;">
                <img src="${donatorAvatar}" alt="${donatorName}" class="donator-avatar" 
                     style="width: ${settings.donator_image_size}px; height: ${settings.donator_image_size}px; border-radius: 50%; border: 3px solid #6366f1; box-shadow: 0 3px 10px rgba(0, 0, 0, 0.3);">
                <div class="donator-name" style="
                    font-size: ${settings.donator_name_size}px;
                    font-weight: ${settings.donator_name_weight};
                    color: ${settings.donator_color};
                    text-align: ${settings.donator_alignment};
                ">${donatorName}</div>
            </div>
            
            <div class="${contentClass}">
                <div class="alert-image">
                    <img src="${settings.gif_url}" alt="Donation GIF" style="
                        width: ${Math.round(120 * settings.image_size / 100)}px;
                        height: ${Math.round(120 * settings.image_size / 100)}px;
                        object-fit: cover;
                    ">
                </div>
                
                <div class="alert-text" style="
                    font-size: ${settings.template_size}px;
                    font-weight: ${settings.template_weight};
                    color: ${settings.template_base_color};
                    text-align: ${settings.template_alignment};
                ">${processedText}</div>
            </div>
            
            ${message ? `
                <div class="alert-message" style="
                    font-size: ${settings.message_size}px;
                    font-weight: ${settings.message_weight};
                    color: ${settings.message_color};
                    text-align: ${settings.message_alignment};
                    font-style: ${settings.message_style};
                ">"${message}"</div>
            ` : ''}
        </div>
    `;
    
    previewAlert.innerHTML = alertHTML;
    previewAlert.className = 'donation-alert';
    previewAlert.style.display = 'block';
    
    // Fade in the preview smoothly
    setTimeout(() => {
        previewAlert.style.opacity = '1';
    }, 50);
}

function playSound(url) {
    const audio = new Audio(url);
    const volume = document.getElementById('soundVolume').value / 100;
    audio.volume = volume;
}

// Global variable to track currently playing sound
let currentSelectedAudio = null;

function playSelectedSound() {
    const playBtn = document.getElementById('playSoundBtn');
    
    // If audio is currently playing, stop it
    if (currentSelectedAudio && !currentSelectedAudio.paused) {
        currentSelectedAudio.pause();
        currentSelectedAudio.currentTime = 0;
        currentSelectedAudio = null;
        
        // Reset button to play state
        playBtn.innerHTML = '<i class="fas fa-play"></i>';
=======
    // Initialize socket connection if not already done
    if (typeof io === 'undefined') {
        alert('Socket.IO не ачааллагдсан байна');
>>>>>>> 99535ccb
        return;
    }
    
    if (!window.testSocket) {
        window.testSocket = io();
    }
    
    // Get current settings for test alert
    const testData = {
        user_id: {{ current_user.id }},
        donator_name: 'Тест хэрэглэгч',
        amount: 25000,
        message: 'Энэ бол туршилтын донейт мессеж! 🎉',
        is_test: true
    };
    
    // For advanced tier, get current tab info and configuration
    {% if current_user.get_current_subscription() and current_user.get_current_subscription().feature_tier and current_user.get_current_subscription().feature_tier.value == 'advanced' %}
    const activeTab = document.querySelector('.tab-pane.active');
    if (activeTab) {
        const tabNumber = parseInt(activeTab.id.replace('alert-', ''));
        testData.tab_number = tabNumber;
        
        // Get minimum amount from current tab
        const minimumAmountInput = activeTab.querySelector('[name="minimum_amount"]');
        let minAmount = 0;
        if (minimumAmountInput && minimumAmountInput.value) {
            minAmount = parseFloat(minimumAmountInput.value);
            if (minAmount > 0 && testData.amount < minAmount) {
                // Adjust test amount to be above minimum
                testData.amount = Math.max(minAmount + 1000, 25000);
            }
        }
        
        // Set message to match tab name format: "Алерт X (₮Amount+)"
        testData.message = `Алерт ${tabNumber} (₮${minAmount}+)`;
        
        // Include tab-specific configuration ID if available
        // Look for existing configuration for this tab from backend data
        {% if alert_configurations %}
        const alertConfigs = {{ alert_configurations | tojson }};
        
        const tabConfig = alertConfigs.find(c => c.tab_number === tabNumber);
        if (tabConfig) {
            testData.config_id = tabConfig.id;
        } else {
        }
        {% endif %}
    }
    {% endif %}
    
    
    // Send test alert via WebSocket
    window.testSocket.emit('test_alert', testData);
    
    // Show user feedback
    const btn = event.target;
    const originalText = btn.innerHTML;
    btn.innerHTML = '<i class="fas fa-check me-1"></i>Илгээгдлээ!';
    btn.classList.add('btn-success');
    btn.classList.remove('btn-outline-primary');
    
    setTimeout(() => {
        btn.innerHTML = originalText;
        btn.classList.remove('btn-success');
        btn.classList.add('btn-outline-primary');
    }, 2000);
}

// Asset modal management
let currentModalType = 'gif';
let selectedModalAsset = null;

function openAssetModal(type) {
    currentModalType = type;
    selectedModalAsset = null;
    
    const modal = new bootstrap.Modal(document.getElementById('assetModal'));
    const modalTitle = document.getElementById('assetModalLabel');
    const confirmBtn = document.getElementById('confirmSelectBtn');
    
    modalTitle.textContent = type === 'gif' ? 'Зураг сонгох' : 'Дуу сонгох';
    confirmBtn.disabled = true;
    
    // Update allowed file types display
    const allowedTypes = type === 'gif' ? 'GIF, PNG, JPEG' : 'MP3, WAV, OGG';
    const maxSize = type === 'gif' ? '35MB' : '5MB';
    
    document.getElementById('allowedTypes').textContent = allowedTypes;
    document.getElementById('maxSize').textContent = maxSize;
    
    // Update asset counts immediately
    const userAssets = currentModalType === 'gif' ? window.userGifs : window.userSounds;
    const defaultAssets = currentModalType === 'gif' ? window.defaultGifs : window.defaultSounds;
    
    
    document.getElementById('userAssetCount').textContent = userAssets.length;
    document.getElementById('defaultAssetCount').textContent = defaultAssets.length;
    
    // Load assets and activate user tab
    switchAssetTab('user');
    
    modal.show();
}

function switchAssetTab(tabType) {
    const userTab = document.getElementById('userAssetsTab');
    const defaultTab = document.getElementById('defaultAssetsTab');
    const gallery = document.getElementById('modalAssetGallery');
    
    // Update tab styles
    if (tabType === 'user') {
        userTab.classList.add('btn-primary');
        userTab.classList.remove('btn-outline-primary');
        defaultTab.classList.add('btn-outline-primary');
        defaultTab.classList.remove('btn-primary');
    } else {
        defaultTab.classList.add('btn-primary');
        defaultTab.classList.remove('btn-outline-primary');
        userTab.classList.add('btn-outline-primary');
        userTab.classList.remove('btn-primary');
    }
    
    // Load assets
    if (tabType === 'user') {
        loadUserAssets();
    } else {
        loadDefaultAssets();
    }
}

function loadUserAssets() {
    const gallery = document.getElementById('modalAssetGallery');
    const assets = currentModalType === 'gif' ? window.userGifs : window.userSounds;
    const countSpan = document.getElementById('userAssetCount');
    
    countSpan.textContent = assets.length;
    
    // Clear gallery and ensure it has the grid class
    gallery.innerHTML = '';
    gallery.className = 'asset-modal-gallery';
    
    // Force grid layout with inline styles to override any conflicting CSS
    gallery.style.display = 'grid';
    gallery.style.gridTemplateColumns = 'repeat(auto-fill, minmax(120px, 1fr))';
    gallery.style.gap = '10px';
    gallery.style.padding = '10px';
    
    
    assets.forEach(asset => {
        const assetDiv = document.createElement('div');
        assetDiv.className = 'asset-item';
        assetDiv.dataset.id = asset.id;
        assetDiv.dataset.url = asset.url;
        assetDiv.onclick = () => selectModalAsset(assetDiv, false);
        
        if (currentModalType === 'gif') {
            assetDiv.innerHTML = `
                <img src="${asset.url}" alt="${asset.filename}" style="width: 80px; height: 80px; object-fit: cover; border-radius: 4px;">
                <div class="asset-name mt-1">${asset.filename}</div>
                <button class="btn btn-sm btn-danger" onclick="deleteModalAsset(event, ${asset.id})" style="position: absolute; top: 5px; right: 5px;">
                    <i class="fas fa-times"></i>
                </button>
            `;
        } else {
            assetDiv.innerHTML = `
                <i class="fas fa-music fa-3x mb-2" style="color: #6366f1;"></i>
                <div class="asset-name">${asset.filename}</div>
                <button class="btn btn-sm btn-secondary" onclick="playModalSound(event, '${asset.url}')" style="margin: 5px;">
                    <i class="fas fa-play"></i>
                </button>
                <button class="btn btn-sm btn-danger" onclick="deleteModalAsset(event, ${asset.id})" style="position: absolute; top: 5px; right: 5px;">
                    <i class="fas fa-times"></i>
                </button>
            `;
        }
        
        gallery.appendChild(assetDiv);
    });
}

function loadDefaultAssets() {
    const gallery = document.getElementById('modalAssetGallery');
    const assets = currentModalType === 'gif' ? window.defaultGifs : window.defaultSounds;
    const countSpan = document.getElementById('defaultAssetCount');
    
    countSpan.textContent = assets.length;
    
    // Clear gallery and ensure it has the grid class
    gallery.innerHTML = '';
    gallery.className = 'asset-modal-gallery';
    
    // Force grid layout with inline styles to override any conflicting CSS
    gallery.style.display = 'grid';
    gallery.style.gridTemplateColumns = 'repeat(auto-fill, minmax(120px, 1fr))';
    gallery.style.gap = '10px';
    gallery.style.padding = '10px';
    
    
    assets.forEach(asset => {
        const assetDiv = document.createElement('div');
        assetDiv.className = 'asset-item';
        assetDiv.dataset.filename = asset.filename;
        assetDiv.dataset.url = asset.url;
        assetDiv.onclick = () => selectModalAsset(assetDiv, true);
        
        if (currentModalType === 'gif') {
            assetDiv.innerHTML = `
                <img src="${asset.url}" alt="${asset.filename}" style="width: 80px; height: 80px; object-fit: cover; border-radius: 4px;">
                <div class="asset-name mt-1">${asset.filename}</div>
            `;
        } else {
            assetDiv.innerHTML = `
                <i class="fas fa-music fa-3x mb-2" style="color: #6366f1;"></i>
                <div class="asset-name">${asset.filename}</div>
                <button class="btn btn-sm btn-secondary" onclick="playModalSound(event, '${asset.url}')" style="margin: 5px;">
                    <i class="fas fa-play"></i>
                </button>
            `;
        }
        
        gallery.appendChild(assetDiv);
    });
}

function selectModalAsset(element, isDefault) {
    // Remove previous selection
    document.querySelectorAll('#modalAssetGallery .asset-item').forEach(item => {
        item.classList.remove('selected');
    });
    
    // Add selection to clicked item
    element.classList.add('selected');
    
    // Store selection
    if (isDefault) {
        selectedModalAsset = {
            filename: element.dataset.filename,
            url: element.dataset.url,
            is_default: true
        };
    } else {
        selectedModalAsset = {
            id: parseInt(element.dataset.id),
            url: element.dataset.url,
            is_default: false
        };
    }
    
    // Enable confirm button
    document.getElementById('confirmSelectBtn').disabled = false;
}

function confirmAssetSelection() {
    if (!selectedModalAsset) return;
    
    if (currentModalType === 'gif') {
        // Set asset for current tab
        setCurrentTabAssets(selectedModalAsset, undefined);
        
        // Update preview in the current tab's form
        let previewImg, previewName;
        
        {% if current_user.get_current_subscription() and current_user.get_current_subscription().feature_tier and current_user.get_current_subscription().feature_tier.value == 'advanced' %}
        const activeTab = document.querySelector('.tab-pane.active');
        if (activeTab) {
            previewImg = activeTab.querySelector('#selectedGifImage, [id^="selectedGifImage"]');
            previewName = activeTab.querySelector('#selectedGifName, [id^="selectedGifName"]');
        }
        {% else %}
        previewImg = document.getElementById('selectedGifImage');
        previewName = document.getElementById('selectedGifName');
        {% endif %}
        
        if (previewImg && previewName) {
            previewImg.src = selectedModalAsset.url;
            previewImg.style.display = 'block';
            previewName.textContent = selectedModalAsset.filename || 'Сонгосон зураг';
        }
    } else {
        // Set asset for current tab
        setCurrentTabAssets(undefined, selectedModalAsset);
        
        // Update preview in the current tab's form
        let previewIcon, previewName, playBtn;
        
        {% if current_user.get_current_subscription() and current_user.get_current_subscription().feature_tier and current_user.get_current_subscription().feature_tier.value == 'advanced' %}
        const activeTab = document.querySelector('.tab-pane.active');
        if (activeTab) {
            previewIcon = activeTab.querySelector('#selectedSoundIcon, [id^="selectedSoundIcon"]');
            previewName = activeTab.querySelector('#selectedSoundName, [id^="selectedSoundName"]');
            playBtn = activeTab.querySelector('#playSoundBtn, [id^="playSoundBtn"]');
        }
        {% else %}
        previewIcon = document.getElementById('selectedSoundIcon');
        previewName = document.getElementById('selectedSoundName');
        playBtn = document.getElementById('playSoundBtn');
        {% endif %}
        
        if (previewIcon && previewName && playBtn) {
            previewIcon.style.display = 'inline-block';
            previewName.textContent = selectedModalAsset.filename || 'Сонгосон дуу';
            playBtn.style.display = 'inline-block';
        }
    }
    
    // Update preview
    updatePreview();
    
    // Close modal
    const modal = bootstrap.Modal.getInstance(document.getElementById('assetModal'));
    modal.hide();
}

function triggerFileUpload() {
    document.getElementById('modalFileUpload').click();
}

function uploadAssetFromModal(file) {
    if (!file) return;
    
    // Validate file
    const maxSize = currentModalType === 'gif' ? 35 * 1024 * 1024 : 5 * 1024 * 1024;
    if (file.size > maxSize) {
        alert(`Файлын хэмжээ хэтэрсэн байна. Хамгийн ихдээ ${maxSize / 1024 / 1024}MB байх ёстой.`);
        return;
    }
    
    const allowedTypes = currentModalType === 'gif' ? 
        ['image/gif', 'image/png', 'image/jpeg'] : 
        ['audio/mpeg', 'audio/wav', 'audio/ogg'];
    
    if (!allowedTypes.includes(file.type)) {
        alert('Зөвшөөрөгдөөгүй файлын төрөл байна.');
        return;
    }
    
    const formData = new FormData();
    formData.append('file', file);
    formData.append('asset_type', currentModalType);
    
    fetch('/donation-alert/upload-asset', {
        method: 'POST',
        body: formData
    })
    .then(response => response.json())
    .then(data => {
        if (data.success) {
            // Add to user assets
            if (currentModalType === 'gif') {
                window.userGifs = window.userGifs || [];
                window.userGifs.push(data.asset);
            } else {
                window.userSounds = window.userSounds || [];
                window.userSounds.push(data.asset);
            }
            
            // Reload user assets tab
            switchAssetTab('user');
            alert('Файл амжилттай нэмэгдлээ!');
        } else {
            alert('Алдаа: ' + data.error);
        }
    })
    .catch(error => {
        alert('Файл байршуулахад алдаа гарлаа.');
    });
}

function deleteModalAsset(event, assetId) {
    event.stopPropagation();
    
    if (!confirm('Та энэ файлыг устгахыг хүсэж байна уу?')) {
        return;
    }
    
    fetch(`/donation-alert/delete-asset/${assetId}`, {
        method: 'DELETE'
    })
    .then(response => response.json())
    .then(data => {
        if (data.success) {
            // Remove from local arrays
            if (currentModalType === 'gif') {
                window.userGifs = window.userGifs.filter(asset => asset.id !== assetId);
            } else {
                window.userSounds = window.userSounds.filter(asset => asset.id !== assetId);
            }
            
            // Reload user assets
            loadUserAssets();
            alert('Файл амжилттай устгагдлаа!');
        } else {
            alert('Алдаа: ' + data.error);
        }
    })
    .catch(error => {
        alert('Файл устгахад алдаа гарлаа.');
    });
}

// Global variable to track currently playing modal audio
let currentModalAudio = null;

function playModalSound(event, url) {
    event.stopPropagation();
    
    // Get the volume from the active form's volume slider
    let volumeSlider;
    
    {% if current_user.get_current_subscription() and current_user.get_current_subscription().feature_tier and current_user.get_current_subscription().feature_tier.value == 'advanced' %}
    // Advanced tier - find active tab's volume slider
    const activeTab = document.querySelector('.tab-pane.active');
    if (activeTab) {
        volumeSlider = activeTab.querySelector('#soundVolume, [id^="soundVolume"]');
    }
    {% else %}
    // Basic tier - use the main volume slider
    volumeSlider = document.getElementById('soundVolume');
    {% endif %}
    
    const volume = volumeSlider ? volumeSlider.value : 50;
    
    // Stop any currently playing modal audio
    if (currentModalAudio) {
        currentModalAudio.pause();
        currentModalAudio.currentTime = 0;
        currentModalAudio = null;
    }
    
    // Create and play new audio with correct volume
    currentModalAudio = new Audio(url);
    currentModalAudio.volume = volume / 100;
    
    // Clear reference when audio ends
    currentModalAudio.addEventListener('ended', () => {
        currentModalAudio = null;
    });
    
    currentModalAudio.play().catch(error => {
        currentModalAudio = null;
    });
}

function playSelectedSound() {
    const tabAssets = getCurrentTabAssets();
    const currentSound = tabAssets.selectedSound || selectedSound;
    
    if (currentSound && currentSound.url) {
        // Get the volume from the active form's volume slider
        let volumeSlider;
        
        {% if current_user.get_current_subscription() and current_user.get_current_subscription().feature_tier and current_user.get_current_subscription().feature_tier.value == 'advanced' %}
        // Advanced tier - find active tab's volume slider
        const activeTab = document.querySelector('.tab-pane.active');
        if (activeTab) {
            volumeSlider = activeTab.querySelector('#soundVolume, [id^="soundVolume"]');
        }
        {% else %}
        // Basic tier - use the main volume slider
        volumeSlider = document.getElementById('soundVolume');
        {% endif %}
        
        const volume = volumeSlider ? volumeSlider.value : 50;
        
        // Stop any currently playing audio
        if (currentModalAudio) {
            currentModalAudio.pause();
            currentModalAudio.currentTime = 0;
            currentModalAudio = null;
        }
        
        // Create and play new audio with correct volume
        currentModalAudio = new Audio(currentSound.url);
        currentModalAudio.volume = volume / 100;
        
        // Clear reference when audio ends
        currentModalAudio.addEventListener('ended', () => {
            currentModalAudio = null;
        });
        
        currentModalAudio.play().catch(error => {
            currentModalAudio = null;
        });
    }
}

function copyOverlayUrl(event) {
    // Generate the overlay URL using the current user's token
    const overlayToken = '{{ overlay_token }}';
    const baseUrl = window.location.origin;
    const url = `${baseUrl}/overlay/${overlayToken}`;
    
    navigator.clipboard.writeText(url).then(() => {
        // Show temporary success message
        const btn = event.target.closest('button');
        const originalText = btn.innerHTML;
        btn.innerHTML = '<i class="fas fa-check me-1"></i>Хуулагдлаа!';
        btn.classList.add('btn-success');
        btn.classList.remove('btn-outline-primary');
        
        setTimeout(() => {
            btn.innerHTML = originalText;
            btn.classList.remove('btn-success');
            btn.classList.add('btn-outline-primary');
        }, 2000);
    });
}

// Global variable to track currently playing voice sample
let currentVoiceSample = null;
let currentVoiceButton = null;

// Voice Sample Playback Function
function playVoiceSample(voiceId) {
    const btn = event.target;
    const originalText = btn.innerHTML;
    
    // Stop any currently playing voice sample
    if (currentVoiceSample) {
        currentVoiceSample.pause();
        currentVoiceSample.currentTime = 0;
        
        // Reset the previous button
        if (currentVoiceButton) {
            const prevBtn = currentVoiceButton;
            const prevText = prevBtn.getAttribute('data-original-text') || prevBtn.textContent;
            prevBtn.innerHTML = prevText;
            prevBtn.disabled = false;
        }
    }
    
    // Store original text for this button
    btn.setAttribute('data-original-text', originalText);
    
    // Disable button and show loading state
    btn.innerHTML = '<i class="fas fa-spinner fa-spin me-1"></i>Тоглож байна...';
    btn.disabled = true;
    
    // Get user's volume setting
    const volumeInput = document.getElementById('soundVolume');
    const volume = volumeInput ? volumeInput.value : 50;
    
    // Play the pre-recorded voice sample
    const audioUrl = `/static/assets/voice_models/${voiceId}_sample.wav`;
    const audio = new Audio(audioUrl);
    audio.volume = volume / 100;
    
    // Set as current playing sample
    currentVoiceSample = audio;
    currentVoiceButton = btn;
    
    audio.onloadeddata = () => {
        audio.play();
    };
    
    audio.onended = () => {
        btn.innerHTML = originalText;
        btn.disabled = false;
        currentVoiceSample = null;
        currentVoiceButton = null;
    };
    
    audio.onerror = () => {
        btn.innerHTML = originalText;
        btn.disabled = false;
        currentVoiceSample = null;
        currentVoiceButton = null;
        alert('Дуулгалт ачаалах боломжгүй байна');
    };
    
    // Auto-stop after 10 seconds as fallback
    setTimeout(() => {
        if (currentVoiceSample === audio && !audio.ended) {
            audio.pause();
            audio.currentTime = 0;
            btn.innerHTML = originalText;
            btn.disabled = false;
            currentVoiceSample = null;
            currentVoiceButton = null;
        }
    }, 10000);
}

// TTS Usage Display Function
function loadTTSUsage(buttonElement = null) {
    // Determine which tab we're working with
    let tabNumber = null;
    let suffix = '';
    
    if (buttonElement) {
        // Find the tab pane this button belongs to
        const tabPane = buttonElement.closest('.tab-pane');
        if (tabPane && tabPane.id) {
            tabNumber = parseInt(tabPane.id.replace('alert-', ''));
        }
    }
    
    if (tabNumber && tabNumber > 1) {
        suffix = '_tab' + tabNumber;
    }
    
    const displayDiv = document.getElementById('ttsUsageDisplay' + suffix);
    
    if (!displayDiv) {
        alert('TTS хэрэглээний мэдээлэл олдсонгүй');
        return;
    }
    
    if (displayDiv.style.display === 'none' || displayDiv.style.display === '') {
        // Load usage data
        fetch('/api/tts/usage')
        .then(response => response.json())
        .then(data => {
            // Update display with tab-specific elements
            const dailyUsageEl = document.getElementById('dailyUsage' + suffix);
            const dailyLimitEl = document.getElementById('dailyLimit' + suffix);
            const monthlyUsageEl = document.getElementById('monthlyUsage' + suffix);
            const monthlyLimitEl = document.getElementById('monthlyLimit' + suffix);
            
            if (dailyUsageEl) dailyUsageEl.textContent = data.daily.requests;
            if (dailyLimitEl) dailyLimitEl.textContent = data.daily.limit_requests;
            
            if (monthlyUsageEl) monthlyUsageEl.textContent = data.monthly.requests;
            if (monthlyLimitEl) monthlyLimitEl.textContent = data.monthly.limit_requests;
            
            displayDiv.style.display = 'block';
        })
        .catch(error => {
            alert('Хэрэглээний мэдээлэл ачаалж чадсангүй');
        });
    } else {
        displayDiv.style.display = 'none';
    }
}

// Form event listeners and submission handling
document.addEventListener('DOMContentLoaded', function() {
    // Set up event listeners for both basic and advanced tier forms
    function setupFormEventListeners() {
        // Find all forms (basic tier or tabs)
        const forms = document.querySelectorAll('form[id^="alertSettingsForm"]');
        
        forms.forEach(form => {
            // Skip if listeners already added (prevent duplicates)
            if (form.dataset.listenersAdded === 'true') {
                return;
            }
            
            // Add input and change listeners for real-time preview
            form.addEventListener('input', updatePreview);
            form.addEventListener('change', updatePreview);
            
            // Set up range display updates for this form
            setupRangeDisplaysForForm(form);
            
            // Mark as having listeners to prevent duplicates
            form.dataset.listenersAdded = 'true';
            
            // Add form submission listener
            form.addEventListener('submit', function(e) {
                e.preventDefault();
                
                // Double safety check - ensure no default submission
                if (e.defaultPrevented === false) {
                    e.preventDefault();
                }
                
                {% if current_user.get_current_subscription() and current_user.get_current_subscription().feature_tier and current_user.get_current_subscription().feature_tier.value == 'advanced' %}
                // For advanced users: always save the current tab first, then handle any saved states
                
                // Save current active tab first
                const activeTab = document.querySelector('.tab-pane.active');
                if (activeTab) {
                    const tabNumber = parseInt(activeTab.id.replace('alert-', ''));
                    
                    // Save current tab state before checking for unsaved states
                    formStateManager.saveTabState(tabNumber);
                    
                    // Now check if there are any saved states (including the one we just saved)
                    const hasUnsavedTabs = Object.keys(formStateManager.states).length > 0;
                    
                    if (hasUnsavedTabs) {
                        // Save all tabs that have unsaved changes
                        const submitBtn = activeTab.querySelector('button[type="submit"]');
                        saveAllTabsWithChanges(submitBtn);
                    } else {
                        // Fallback to single tab save
                        saveSingleTab(this);
                    }
                } else {
                    // No active tab found, use single save
                    saveSingleTab(this);
                }
                {% else %}
                // For basic users: save the single form
                saveSingleTab(this);
                {% endif %}
            });
        });
    }
    
    // Initial setup
    setupFormEventListeners();
    
    // Set up tab switching event handlers for form state preservation
    {% if current_user.get_current_subscription() and current_user.get_current_subscription().feature_tier and current_user.get_current_subscription().feature_tier.value == 'advanced' %}
    
    // Helper function to extract tab number from tab element
    function getTabNumberFromElement(element) {
        const targetId = element.getAttribute('data-bs-target') || element.getAttribute('aria-controls');
        if (targetId) {
            const match = targetId.match(/alert-(\d+)/);
            return match ? parseInt(match[1]) : null;
        }
        return null;
    }
    
    // Before leaving a tab - save its form state
    const tabButtons = document.querySelectorAll('#alertTabs .nav-link:not(.add-tab-btn)');
    tabButtons.forEach(tabButton => {
        // Mark existing tabs as having handlers to prevent duplicates
        tabButton.dataset.stateHandlersAdded = 'true';
        
        tabButton.addEventListener('hide.bs.tab', function(e) {
            const tabNumber = getTabNumberFromElement(e.target);
            if (tabNumber) {
                formStateManager.saveTabState(tabNumber);
            }
        });
    });
    
    // After entering a tab - restore its form state if it exists
    tabButtons.forEach(tabButton => {
        tabButton.addEventListener('shown.bs.tab', function(e) {
            const tabNumber = getTabNumberFromElement(e.target);
            if (tabNumber) {
                
                // Small delay to ensure tab content is fully rendered
                setTimeout(() => {
                    const wasRestored = formStateManager.restoreTabState(tabNumber);
                    if (wasRestored) {
                        // Update preview with restored data
                        updatePreview();
                    } else {
                    }
                }, 50);
            }
        });
    });
    
    {% endif %}
    
    // Re-setup when new tabs are added
    const originalAddNewAlertTab = window.addNewAlertTab;
    window.addNewAlertTab = function() {
        originalAddNewAlertTab.call(this);
        
        // Use requestAnimationFrame to ensure DOM is fully updated before adding listeners
        requestAnimationFrame(() => {
            setupFormEventListeners();
            
            {% if current_user.get_current_subscription() and current_user.get_current_subscription().feature_tier and current_user.get_current_subscription().feature_tier.value == 'advanced' %}
            // Add form state management event handlers to the new tab
            const newTabButtons = document.querySelectorAll('#alertTabs .nav-link:not(.add-tab-btn)');
            newTabButtons.forEach(tabButton => {
                // Check if handlers are already attached
                if (!tabButton.dataset.stateHandlersAdded) {
                    // Before leaving a tab - save its form state
                    tabButton.addEventListener('hide.bs.tab', function(e) {
                        const tabNumber = getTabNumberFromElement(e.target);
                        if (tabNumber) {
                                        formStateManager.saveTabState(tabNumber);
                        }
                    });
                    
                    // After entering a tab - restore its form state if it exists
                    tabButton.addEventListener('shown.bs.tab', function(e) {
                        const tabNumber = getTabNumberFromElement(e.target);
                        if (tabNumber) {
                                        
                            // Small delay to ensure tab content is fully rendered
                            setTimeout(() => {
                                const wasRestored = formStateManager.restoreTabState(tabNumber);
                                if (wasRestored) {
                                                // Update preview with restored data
                                    updatePreview();
                                } else {
                                            }
                            }, 50);
                        }
                    });
                    
                    // Mark handlers as added
                    tabButton.dataset.stateHandlersAdded = 'true';
                }
            });
            
            if (typeof setupMinimumAmountListeners === 'function') {
                setupMinimumAmountListeners();
            }
            {% endif %}
        });
    };
    
    // Add drag and drop functionality to upload area
    const uploadArea = document.getElementById('uploadArea');
    
    if (uploadArea) {
        uploadArea.addEventListener('dragover', function(e) {
            e.preventDefault();
            this.classList.add('drag-over');
        });
        
        uploadArea.addEventListener('dragleave', function(e) {
            e.preventDefault();
            this.classList.remove('drag-over');
        });
        
        uploadArea.addEventListener('drop', function(e) {
            e.preventDefault();
            this.classList.remove('drag-over');
            
            const files = e.dataTransfer.files;
            if (files.length > 0) {
                uploadAssetFromModal(files[0]);
            }
        });
    }
    
    // Initial preview update after everything is loaded
    setTimeout(() => {
        updatePreview();
    }, 500);
});

// Add Socket.IO for real-time alert testing if available
if (typeof io !== 'undefined') {
    const userId = {{ current_user.id if current_user.is_authenticated else 'null' }};
    
    const socket = io();
    
    socket.on('connect', function() {
        // Socket connected
    });
    
    socket.on('disconnect', function() {
        // Socket disconnected
    });
}

// Initialize tooltip for basic tier add button and minimum amount tracking
document.addEventListener('DOMContentLoaded', function() {
    const basicTierAddBtn = document.getElementById('basicTierAddBtn');
    if (basicTierAddBtn && typeof bootstrap !== 'undefined' && bootstrap.Tooltip) {
        new bootstrap.Tooltip(basicTierAddBtn, {
            trigger: 'hover focus',
            customClass: 'custom-tooltip',
            html: true
        });
    }
    
    // Update basic tier tab amount in real time
    const minimumAmountInput = document.getElementById('minimumAmount');
    const basicTabAmount = document.getElementById('basicTabAmount');
    
    if (minimumAmountInput && basicTabAmount) {
        // Set initial value
        const initialAmount = minimumAmountInput.value || 0;
        basicTabAmount.textContent = `₮${initialAmount}`;
        
        // Update on input change
        minimumAmountInput.addEventListener('input', function() {
            const amount = this.value || 0;
            basicTabAmount.textContent = `₮${amount}`;
        });
    }
});
</script>

{% endblock %}<|MERGE_RESOLUTION|>--- conflicted
+++ resolved
@@ -19,10 +19,6 @@
                     <button type="button" class="btn btn-outline-primary btn-sm" onclick="testAlert()">
                         <i class="fas fa-play me-1"></i>Туршилт
                     </button>
-                    <!-- Real money simulation button commented out for production -->
-                    <!-- <button type="button" class="btn btn-outline-success btn-sm" onclick="realDonationTest()">
-                        <i class="fas fa-coins me-1"></i>Бодит донейт
-                    </button> -->
                     <button type="button" class="btn btn-outline-primary btn-sm" onclick="copyOverlayUrl(event)">
                         <i class="fas fa-copy me-1"></i>Overlay URL
                     </button>
@@ -1816,292 +1812,9 @@
 
 // Test alert function - sends real WebSocket event to overlay
 function testAlert() {
-<<<<<<< HEAD
-    console.log('=== TEST ALERT FUNCTION CALLED ===');
-    console.log('Current userId:', userId);
-    console.log('Socket exists:', !!socket);
-    console.log('Socket connected:', socket && socket.connected);
-    
-    const testButton = document.querySelector('button[onclick="testAlert()"]');
-    
-    // Prevent multiple rapid test alerts
-    if (testAlertTimeout) {
-        console.log('❌ Test alert blocked - already in progress');
-        return;
-    }
-    
-    // Lock the button visually
-    testButton.disabled = true;
-    testButton.innerHTML = '<i class="fas fa-clock me-1"></i>Хүлээнэ үү...';
-    testButton.classList.add('btn-secondary');
-    testButton.classList.remove('btn-outline-primary');
-    
-    // Calculate cooldown based on current animation settings
-    const cooldownForm = document.getElementById('alertSettingsForm');
-    const cooldownFormData = new FormData(cooldownForm);
-    // Convert seconds to milliseconds for timing calculations
-    const visibleTime = Math.round(parseFloat(cooldownFormData.get('visible_time')) * 1000) || currentSettings.visible_time || 5000;
-    const animationSpeed = Math.round(parseFloat(cooldownFormData.get('animation_speed')) * 1000) || currentSettings.animation_speed || 1000;
-    
-    // Total animation duration = entrance animation + visible time + exit animation + buffer
-    const totalDuration = animationSpeed + visibleTime + animationSpeed + 500; // 500ms buffer
-    
-    testAlertTimeout = setTimeout(() => {
-        testAlertTimeout = null;
-        // Unlock the button
-        testButton.disabled = false;
-        testButton.innerHTML = '<i class="fas fa-play me-1"></i>Туршилт';
-        testButton.classList.remove('btn-secondary');
-        testButton.classList.add('btn-outline-primary');
-    }, totalDuration);
-    
-    
-    // Trigger test alert with animation and sound
-    const form = document.getElementById('alertSettingsForm');
-    const formData = new FormData(form);
-    
-    // Sample donation data
-    const sampleDonation = {
-        name: 'Тест хэрэглэгч',
-        amount: 5000,
-        message: 'Энэ бол туршилтын мессеж!'
-    };
-    
-    // Get current form values
-    const template = formData.get('text_template') || currentSettings.text_template;
-    const position = formData.get('image_position') || currentSettings.image_position;
-    const imageSize = formData.get('image_size') || currentSettings.image_size;
-    const transitionType = formData.get('transition_type') || currentSettings.transition_type;
-    
-    // Get all styling settings for test
-    const testSettings = {
-        text_template: template,
-        image_position: position,
-        image_size: imageSize,
-        transition_type: transitionType,
-        gif_url: selectedGif ? selectedGif.url : currentSettings.gif_url,
-        
-        // Donator settings
-        donator_image_size: formData.get('donator_image_size') || currentSettings.donator_image_size,
-        donator_name_size: formData.get('donator_name_size') || currentSettings.donator_name_size,
-        donator_name_weight: formData.get('donator_name_weight') || currentSettings.donator_name_weight,
-        donator_alignment: formData.get('donator_alignment') || currentSettings.donator_alignment,
-        donator_color: formData.get('donator_color') || currentSettings.donator_color,
-        
-        // Template style settings
-        template_size: formData.get('template_size') || currentSettings.template_size,
-        template_weight: formData.get('template_weight') || currentSettings.template_weight,
-        template_alignment: formData.get('template_alignment') || currentSettings.template_alignment,
-        template_accent_color: formData.get('template_accent_color') || currentSettings.template_accent_color,
-        template_base_color: formData.get('template_base_color') || currentSettings.template_base_color,
-        
-        // Message style settings
-        message_size: formData.get('message_size') || currentSettings.message_size,
-        message_weight: formData.get('message_weight') || currentSettings.message_weight,
-        message_alignment: formData.get('message_alignment') || currentSettings.message_alignment,
-        message_style: formData.get('message_style') || currentSettings.message_style,
-        message_color: formData.get('message_color') || currentSettings.message_color
-    };
-
-    // Don't update preview on test button - preview should stay as current settings
-    
-    // Send test alert to overlay via Socket.IO
-    console.log('=== SENDING TEST ALERT ===');
-    
-    if (socket && socket.connected) {
-        const testData = {
-            user_id: userId,
-            donator_name: sampleDonation.name,
-            amount: sampleDonation.amount,
-            message: sampleDonation.message,
-            donator_avatar: '/static/assets/default/avatar.png'
-        };
-        console.log('✅ Socket connected, sending test alert data:', testData);
-        console.log('Target room would be: user_' + userId);
-        socket.emit('test_alert', testData);
-        console.log('✅ Test alert emit completed');
-    } else {
-        console.log('❌ Socket not connected!');
-        console.log('Socket state:', socket ? 'exists but not connected' : 'socket is null/undefined');
-        if (socket) {
-            console.log('Socket.connected:', socket.connected);
-            console.log('Socket.id:', socket.id);
-        }
-    }
-    
-    // Don't play sound on settings page - only send to overlay
-}
-
-// Real donation simulation function - creates actual monetary donation
-function realDonationTest() {
-    console.log('=== REAL DONATION SIMULATION STARTED ===');
-    
-    const testButton = document.querySelector('button[onclick="realDonationTest()"]');
-    
-    // Disable button during processing
-    testButton.disabled = true;
-    testButton.innerHTML = '<i class="fas fa-clock me-1"></i>Үүсгэж байна...';
-    testButton.classList.add('btn-secondary');
-    testButton.classList.remove('btn-outline-success');
-    
-    // Call the admin simulation endpoint for a single real donation
-    fetch('/admin/simulate-donations', {
-        method: 'POST',
-        headers: {
-            'Content-Type': 'application/json',
-        },
-        body: JSON.stringify({
-            count: 1,
-            delay: 0
-        })
-    })
-    .then(response => response.json())
-    .then(data => {
-        if (data.success) {
-            console.log('✅ Real donation created successfully:', data.message);
-            console.log('Payment ID:', data.payment_ids);
-            
-            // Re-enable button after processing
-            setTimeout(() => {
-                testButton.disabled = false;
-                testButton.innerHTML = '<i class="fas fa-coins me-1"></i>Бодит донейт';
-                testButton.classList.remove('btn-secondary');
-                testButton.classList.add('btn-outline-success');
-                console.log('✅ Real donation test completed');
-            }, 2000); // 2 seconds
-        } else {
-            console.log('❌ Real donation simulation failed:', data.error);
-            alert('Бодит донейт алдаатай: ' + data.error);
-            
-            // Re-enable button on error
-            testButton.disabled = false;
-            testButton.innerHTML = '<i class="fas fa-coins me-1"></i>Бодит донейт';
-            testButton.classList.remove('btn-secondary');
-            testButton.classList.add('btn-outline-success');
-        }
-    })
-    .catch(error => {
-        console.log('❌ Error calling real donation simulation:', error);
-        alert('Бодит донейтын холболтод алдаа гарлаа');
-        
-        // Re-enable button on error
-        testButton.disabled = false;
-        testButton.innerHTML = '<i class="fas fa-coins me-1"></i>Бодит донейт';
-        testButton.classList.remove('btn-secondary');
-        testButton.classList.add('btn-outline-success');
-    });
-}
-
-
-
-
-function generateTestAlert(donation, settings) {
-    const previewAlert = document.getElementById('previewAlert');
-    const donatorName = donation.name || 'Анонимус';
-    const amount = donation.amount;
-    const message = donation.message || '';
-    const donatorAvatar = '/static/assets/default/avatar.png';
-    
-    // Process text template (exactly like overlay)
-    let processedText = settings.text_template
-        .replace(/{name}/g, donatorName)
-        .replace(/{amount}/g, amount.toLocaleString());
-    
-    // Apply text formatting (exactly like overlay)
-    processedText = processedText
-        .replace(/\*\*(.*?)\*\*/g, '<strong>$1</strong>')
-        .replace(/\*(.*?)\*/g, '<em>$1</em>')
-        .replace(/\[(.*?)\]/g, `<span style="color: ${settings.template_accent_color}">$1</span>`);
-    
-    // Determine layout classes (exactly like overlay)
-    const isVertical = settings.image_position === 'top' || settings.image_position === 'bottom';
-    const isReverse = settings.image_position === 'right' || settings.image_position === 'bottom';
-    
-    let contentClass = 'alert-content';
-    if (isVertical) {
-        contentClass += isReverse ? ' vertical-reverse' : ' vertical';
-    } else {
-        contentClass += isReverse ? ' horizontal-reverse' : '';
-    }
-    
-    // Create HTML structure (exactly like overlay)
-    const alertHTML = `
-        <div class="donation-alert">
-            <div class="donator-profile" style="display: flex; align-items: center; gap: 15px; margin-bottom: 20px; justify-content: center;">
-                <img src="${donatorAvatar}" alt="${donatorName}" class="donator-avatar" 
-                     style="width: ${settings.donator_image_size}px; height: ${settings.donator_image_size}px; border-radius: 50%; border: 3px solid #6366f1; box-shadow: 0 3px 10px rgba(0, 0, 0, 0.3);">
-                <div class="donator-name" style="
-                    font-size: ${settings.donator_name_size}px;
-                    font-weight: ${settings.donator_name_weight};
-                    color: ${settings.donator_color};
-                    text-align: ${settings.donator_alignment};
-                ">${donatorName}</div>
-            </div>
-            
-            <div class="${contentClass}">
-                <div class="alert-image">
-                    <img src="${settings.gif_url}" alt="Donation GIF" style="
-                        width: ${Math.round(120 * settings.image_size / 100)}px;
-                        height: ${Math.round(120 * settings.image_size / 100)}px;
-                        object-fit: cover;
-                    ">
-                </div>
-                
-                <div class="alert-text" style="
-                    font-size: ${settings.template_size}px;
-                    font-weight: ${settings.template_weight};
-                    color: ${settings.template_base_color};
-                    text-align: ${settings.template_alignment};
-                ">${processedText}</div>
-            </div>
-            
-            ${message ? `
-                <div class="alert-message" style="
-                    font-size: ${settings.message_size}px;
-                    font-weight: ${settings.message_weight};
-                    color: ${settings.message_color};
-                    text-align: ${settings.message_alignment};
-                    font-style: ${settings.message_style};
-                ">"${message}"</div>
-            ` : ''}
-        </div>
-    `;
-    
-    previewAlert.innerHTML = alertHTML;
-    previewAlert.className = 'donation-alert';
-    previewAlert.style.display = 'block';
-    
-    // Fade in the preview smoothly
-    setTimeout(() => {
-        previewAlert.style.opacity = '1';
-    }, 50);
-}
-
-function playSound(url) {
-    const audio = new Audio(url);
-    const volume = document.getElementById('soundVolume').value / 100;
-    audio.volume = volume;
-}
-
-// Global variable to track currently playing sound
-let currentSelectedAudio = null;
-
-function playSelectedSound() {
-    const playBtn = document.getElementById('playSoundBtn');
-    
-    // If audio is currently playing, stop it
-    if (currentSelectedAudio && !currentSelectedAudio.paused) {
-        currentSelectedAudio.pause();
-        currentSelectedAudio.currentTime = 0;
-        currentSelectedAudio = null;
-        
-        // Reset button to play state
-        playBtn.innerHTML = '<i class="fas fa-play"></i>';
-=======
     // Initialize socket connection if not already done
     if (typeof io === 'undefined') {
         alert('Socket.IO не ачааллагдсан байна');
->>>>>>> 99535ccb
         return;
     }
     
