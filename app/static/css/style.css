--- conflicted
+++ resolved
@@ -695,20 +695,12 @@
     text-transform: uppercase;
     letter-spacing: 0.5px;
     border: 2px solid transparent;
-<<<<<<< HEAD
-    box-shadow: 0 2px 8px rgba(0,0,0,0.1);
-=======
     box-shadow: 0 2px 8px rgba(0, 0, 0, 0.1);
->>>>>>> 99535ccb
 }
 
 #tierToggleBtn:hover {
     transform: translateY(-1px);
-<<<<<<< HEAD
-    box-shadow: 0 4px 12px rgba(0,0,0,0.15);
-=======
     box-shadow: 0 4px 12px rgba(0, 0, 0, 0.15);
->>>>>>> 99535ccb
 }
 
 #tierToggleBtn:active {
@@ -723,11 +715,8 @@
 #tierToggleBtn.btn-warning {
     background: linear-gradient(135deg, #f59e0b, #d97706);
     border-color: #d97706;
-<<<<<<< HEAD
-=======
 }
 
 .dashboard-page table {
     color: #333333;
->>>>>>> 99535ccb
 }